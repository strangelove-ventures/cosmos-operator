name: Release

on:
  push:
    tags:
      - '**'

env:
  REGISTRY: ghcr.io
  IMAGE_NAME: ${{ github.repository }}

jobs:
  build-and-push-image:
    runs-on: ubuntu-latest
    permissions:
      contents: read
      packages: write

    steps:
      - name: Checkout repository
        uses: actions/checkout@v3

      - name: Set up QEMU
        uses: docker/setup-qemu-action@v2

      - name: Set up Docker Buildx
        uses: docker/setup-buildx-action@v2

      - name: Log in to the Container registry
        uses: docker/login-action@v2
        with:
          registry: ${{ env.REGISTRY }}
          username: ${{ github.actor }}
          password: ${{ secrets.GITHUB_TOKEN }}

      - name: Extract metadata (tags, labels) for Docker
        id: meta
        uses: docker/metadata-action@v4
        with:
          images: ${{ env.REGISTRY }}/${{ env.IMAGE_NAME }}
          tags: |
            # set latest tag for default branch
            type=raw,value=latest,enable={{is_default_branch}}
            type=ref,event=tag

      - name: Build and push Docker image
        uses: docker/build-push-action@v3
        with:
          context: .
          platforms: linux/amd64
          file: Dockerfile
          push: true
          tags: ${{ steps.meta.outputs.tags }}
          labels: ${{ steps.meta.outputs.labels }}
<<<<<<< HEAD
          
      - name: Configure Git
        run: |
          git config user.name "$GITHUB_ACTOR"
          git config user.email "$GITHUB_ACTOR@users.noreply.github.com"

      - name: Install Helm
        uses: azure/setup-helm@v3

      - name: Run chart-releaser
        uses: helm/chart-releaser-action@v1.5.0
        env:
          CR_TOKEN: "${{ secrets.GITHUB_TOKEN }}"
=======

      - name: Run Trivy vulnerability scanner
        uses: aquasecurity/trivy-action@master
        with:
          image-ref: '${{ env.REGISTRY }}/${{ env.IMAGE_NAME }}'
          format: 'table'
          exit-code: '1'
          ignore-unfixed: true
          vuln-type: 'os,library'
          severity: 'CRITICAL,HIGH'
>>>>>>> 139893ef
<|MERGE_RESOLUTION|>--- conflicted
+++ resolved
@@ -52,21 +52,6 @@
           push: true
           tags: ${{ steps.meta.outputs.tags }}
           labels: ${{ steps.meta.outputs.labels }}
-<<<<<<< HEAD
-          
-      - name: Configure Git
-        run: |
-          git config user.name "$GITHUB_ACTOR"
-          git config user.email "$GITHUB_ACTOR@users.noreply.github.com"
-
-      - name: Install Helm
-        uses: azure/setup-helm@v3
-
-      - name: Run chart-releaser
-        uses: helm/chart-releaser-action@v1.5.0
-        env:
-          CR_TOKEN: "${{ secrets.GITHUB_TOKEN }}"
-=======
 
       - name: Run Trivy vulnerability scanner
         uses: aquasecurity/trivy-action@master
@@ -76,5 +61,4 @@
           exit-code: '1'
           ignore-unfixed: true
           vuln-type: 'os,library'
-          severity: 'CRITICAL,HIGH'
->>>>>>> 139893ef
+          severity: 'CRITICAL,HIGH'