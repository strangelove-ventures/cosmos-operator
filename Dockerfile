# See rocksdb/README.md for instructions to update rocksdb version
FROM ghcr.io/strangelove-ventures/rocksdb:v7.10.2 AS rocksdb

FROM --platform=$BUILDPLATFORM golang:1.20-alpine AS builder

RUN apk add --update --no-cache\
    gcc\
    libc-dev\
    git\
    make\
    bash\
    g++\
    linux-headers\
    perl\
    snappy-dev\
    zlib-dev\
    bzip2-dev\
    lz4-dev\
    zstd-dev

ARG TARGETARCH
ARG BUILDARCH

RUN if [ "${TARGETARCH}" = "arm64" ] && [ "${BUILDARCH}" != "arm64" ]; then \
        wget -c https://musl.cc/aarch64-linux-musl-cross.tgz -O - | tar -xzvv --strip-components 1 -C /usr; \
    elif [ "${TARGETARCH}" = "amd64" ] && [ "${BUILDARCH}" != "amd64" ]; then \
        wget -c https://musl.cc/x86_64-linux-musl-cross.tgz -O - | tar -xzvv --strip-components 1 -C /usr; \
    fi

RUN set -eux;\
    if [ "${TARGETARCH}" = "arm64" ] && [ "${BUILDARCH}" != "arm64" ]; then \
        echo aarch64 > /etc/apk/arch;\
    elif [ "${TARGETARCH}" = "amd64" ] && [ "${BUILDARCH}" != "amd64" ]; then \
        echo x86_64 > /etc/apk/arch;\
    fi;\
    apk add --update --no-cache\
    snappy-static\
    zlib-static\
    bzip2-static\
    lz4-static\
    zstd-static\
    --allow-untrusted

# Install RocksDB headers and static library
COPY --from=rocksdb /rocksdb /rocksdb

WORKDIR /workspace
# Copy the Go Modules manifests
COPY go.mod go.mod
COPY go.sum go.sum
# cache deps before building and copying source so that we don't need to re-download as much
# and so that source changes don't invalidate our downloaded layer
RUN go mod download

# Copy the go source
COPY *.go .
COPY api/ api/
COPY cmd/ cmd/
COPY controllers/ controllers/
COPY internal/ internal/

ARG VERSION

RUN set -eux;\
    if [ "${TARGETARCH}" = "arm64" ] && [ "${BUILDARCH}" != "arm64" ]; then\
        export CC=aarch64-linux-musl-gcc CXX=aarch64-linux-musl-g++;\
<<<<<<< HEAD
    elif [ "${TARGETARCH}" = "amd64" ] && [ "${BUILDARCH}" != "amd64" ]; then \
        export CC=x86_64-linux-musl-gcc CXX=x86_64-linux-musl-g++; \
    fi; \
    export GOOS=linux GOARCH=$TARGETARCH CGO_ENABLED=1 LDFLAGS='-linkmode external -extldflags "-static"'; \
    go build -ldflags "-X github.com/strangelove-ventures/cosmos-operator/internal/version.version=$VERSION $LDFLAGS" -a -o manager .
#    go build -ldflags "-X github.com/qj0r9j0vc2/cosmos-operator/internal/version.version=$VERSION $LDFLAGS" -a -o manager .
=======
    elif [ "${TARGETARCH}" = "amd64" ] && [ "${BUILDARCH}" != "amd64" ]; then\
        export CC=x86_64-linux-musl-gcc CXX=x86_64-linux-musl-g++;\
    fi;\
    export  GOOS=linux \
            GOARCH=$TARGETARCH \
            CGO_ENABLED=1 \
            LDFLAGS='-linkmode external -extldflags "-static"' \
            CGO_CFLAGS="-I/rocksdb/include" \
            CGO_LDFLAGS="-L/rocksdb -L/usr/lib -L/lib -lrocksdb -lstdc++ -lm -lz -lbz2 -lsnappy -llz4 -lzstd";\
    go build -tags 'rocksdb pebbledb' -ldflags "-X github.com/strangelove-ventures/cosmos-operator/internal/version.version=$VERSION $LDFLAGS" -a -o manager .
>>>>>>> 57256cbe

# Build final image from scratch
FROM scratch

LABEL org.opencontainers.image.source=https://github.com/strangelove-ventures/cosmos-operator

WORKDIR /
COPY --from=builder /workspace/manager .
USER 65532:65532

ENTRYPOINT ["/manager"]<|MERGE_RESOLUTION|>--- conflicted
+++ resolved
@@ -64,14 +64,6 @@
 RUN set -eux;\
     if [ "${TARGETARCH}" = "arm64" ] && [ "${BUILDARCH}" != "arm64" ]; then\
         export CC=aarch64-linux-musl-gcc CXX=aarch64-linux-musl-g++;\
-<<<<<<< HEAD
-    elif [ "${TARGETARCH}" = "amd64" ] && [ "${BUILDARCH}" != "amd64" ]; then \
-        export CC=x86_64-linux-musl-gcc CXX=x86_64-linux-musl-g++; \
-    fi; \
-    export GOOS=linux GOARCH=$TARGETARCH CGO_ENABLED=1 LDFLAGS='-linkmode external -extldflags "-static"'; \
-    go build -ldflags "-X github.com/strangelove-ventures/cosmos-operator/internal/version.version=$VERSION $LDFLAGS" -a -o manager .
-#    go build -ldflags "-X github.com/qj0r9j0vc2/cosmos-operator/internal/version.version=$VERSION $LDFLAGS" -a -o manager .
-=======
     elif [ "${TARGETARCH}" = "amd64" ] && [ "${BUILDARCH}" != "amd64" ]; then\
         export CC=x86_64-linux-musl-gcc CXX=x86_64-linux-musl-g++;\
     fi;\
@@ -82,7 +74,6 @@
             CGO_CFLAGS="-I/rocksdb/include" \
             CGO_LDFLAGS="-L/rocksdb -L/usr/lib -L/lib -lrocksdb -lstdc++ -lm -lz -lbz2 -lsnappy -llz4 -lzstd";\
     go build -tags 'rocksdb pebbledb' -ldflags "-X github.com/strangelove-ventures/cosmos-operator/internal/version.version=$VERSION $LDFLAGS" -a -o manager .
->>>>>>> 57256cbe
 
 # Build final image from scratch
 FROM scratch
