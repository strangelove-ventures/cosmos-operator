
# Image URL to use all building/pushing image targets
IMG ?= controller:latest
# ENVTEST_K8S_VERSION refers to the version of kubebuilder assets to be downloaded by envtest binary.
ENVTEST_K8S_VERSION = 1.24.1

# Get the currently used golang install path (in GOPATH/bin, unless GOBIN is set)
ifeq (,$(shell go env GOBIN))
GOBIN=$(shell go env GOPATH)/bin
else
GOBIN=$(shell go env GOBIN)
endif

# Setting SHELL to bash allows bash commands to be executed by recipes.
# This is a requirement for 'setup-envtest.sh' in the test target.
# Options are set to exit when a recipe line exits non-zero or a piped command fails.
SHELL = /usr/bin/env bash -o pipefail
.SHELLFLAGS = -ec

.PHONY: all
all: build

##@ General

# The help target prints out all targets with their descriptions organized
# beneath their categories. The categories are represented by '##@' and the
# target descriptions by '##'. The awk commands is responsible for reading the
# entire set of makefiles included in this invocation, looking for lines of the
# file as xyz: ## something, and then pretty-format the target and help. Then,
# if there's a line with ##@ something, that gets pretty-printed as a category.
# More info on the usage of ANSI control characters for terminal formatting:
# https://en.wikipedia.org/wiki/ANSI_escape_code#SGR_parameters
# More info on the awk command:
# http://linuxcommand.org/lc3_adv_awk.php

.PHONY: help
help: ## Display this help.
	@awk 'BEGIN {FS = ":.*##"; printf "\nUsage:\n  make \033[36m<target>\033[0m\n"} /^[a-zA-Z_0-9-]+:.*?##/ { printf "  \033[36m%-15s\033[0m %s\n", $$1, $$2 } /^##@/ { printf "\n\033[1m%s\033[0m\n", substr($$0, 5) } ' $(MAKEFILE_LIST)

##@ Development

.PHONY: manifests
manifests: controller-gen ## Generate WebhookConfiguration, ClusterRole and CustomResourceDefinition objects.
	$(CONTROLLER_GEN) rbac:roleName=manager-role crd webhook paths="./..." output:crd:artifacts:config=config/crd/bases

.PHONY: generate
generate: controller-gen ## Generate code containing DeepCopy, DeepCopyInto, and DeepCopyObject method implementations.
	$(CONTROLLER_GEN) object:headerFile="hack/boilerplate.go.txt" paths="./..."

VERSION ?= v1
.PHONY: gen-api
gen-api: ## Generate new API resource. VERSION defaults to "v1". E.g. make gen-api KIND=CosmosNewResource VERSION=v1
ifndef KIND
	$(error KIND is not defined; e.g. KIND="CosmosMyNewResource")
endif
	@kubebuilder create api --group cosmos --kind $(KIND) --version $(VERSION)

CHAIN_NAME ?= $(error Please set CHAIN_NAME)
.PHONY: latest-snapshot
latest-snapshot: ## Get latest snapshot from polkachu. Must set CHAIN_NAME flag or env var.
	@curl -s https://polkachu.com/api/v1/chains/$(CHAIN_NAME)/snapshot | jq -r '.snapshot.url' | tr -d "\n"

.PHONY: test
test: manifests generate ## Run unit tests.
ifndef SKIP_TEST
	go test -race -short -cover -timeout=60s ./...
else
	echo "Warning: SKIP_TEST=$(SKIP_TEST). Skipping all tests!"
endif

.PHONY: tools
tools: ## Install dev tools.
	@# The below is the preferred way to install kubebuilder per https://book.kubebuilder.io/quick-start.html#installation
	@curl -s -L -o ./kubebuilder "https://go.kubebuilder.io/dl/latest/$$(go env GOOS)/$$(go env GOARCH)"
	@chmod +x ./kubebuilder && mv ./kubebuilder /usr/local/bin

	@go get -d sigs.k8s.io/kind
	@go mod tidy

##@ Build

.PHONY: build
build: generate ## Build manager binary.
	go build -o bin/manager .

.PHONY: run
run: manifests generate ## Run a controller from your host.
	go run . --log-level=debug

PRE_IMG ?= ghcr.io/bharvest-devops/cosmos-operator:dev$(shell git describe --always --dirty)
.PHONY: docker-prerelease
docker-prerelease: ## Build and push a prerelease docker image.
	#IMG=$(PRE_IMG) $(MAKE) docker-build docker-push
	IMG=$(PRE_IMG) $(MAKE) docker-build
	@echo "Pushed $(PRE_IMG)"

.PHONY: docker-build
docker-build: test ## Build docker image with the manager.
<<<<<<< HEAD
## If you run on MacOS, uncomment this under line
## docker buildx build -t ${IMG} --build-arg VERSION=$(shell echo ${IMG} | awk -F: '{print $$2}') --build-arg TARGETARCH="amd64" --build-arg BUILDARCH="arm64"  --platform=linux/amd64,linux/arm64 --push .
=======
>>>>>>> 66274457
	docker build -t ${IMG} --build-arg VERSION=$(shell echo ${IMG} | awk -F: '{print $$2}') --build-arg TARGETARCH=amd64 --build-arg BUILDARCH=amd64 .

#.PHONY: docker-push
#docker-push: ## Push docker image with the manager.
#	docker push ${IMG}

##@ Deployment

ifndef ignore-not-found
  ignore-not-found = false
endif

.PHONY: install
install: manifests kustomize ## Install CRDs into the K8s cluster specified in ~/.kube/config.
	$(KUSTOMIZE) build config/crd | kubectl apply -f -

.PHONY: uninstall
uninstall: manifests kustomize ## Uninstall CRDs from the K8s cluster specified in ~/.kube/config. Call with ignore-not-found=true to ignore resource not found errors during deletion.
	$(KUSTOMIZE) build config/crd | kubectl delete --ignore-not-found=$(ignore-not-found) -f -

.PHONY: deploy-prerelease
deploy-prerelease: install docker-prerelease ## Install CRDs, build docker image, and deploy a prerelease controller to the K8s cluster specified in ~/.kube/config.
	cd config/manager && $(KUSTOMIZE) edit set image controller=$(PRE_IMG)
	$(KUSTOMIZE) build config/default | kubectl apply -f -
	@#Hack to reset tag to avoid git thrashing.
<<<<<<< HEAD

#	@cd config/manager && $(KUSTOMIZE) edit set image controller=ghcr.io/strangelove-ventures/cosmos-operator:latest
=======
>>>>>>> 66274457
	@cd config/manager && $(KUSTOMIZE) edit set image controller=ghcr.io/bharvest-devops/cosmos-operator:latest

.PHONY: deploy
deploy: manifests kustomize ## Deploy controller to the K8s cluster specified in ~/.kube/config.
	cd config/manager && $(KUSTOMIZE) edit set image controller=${IMG}
	$(KUSTOMIZE) build config/default | kubectl apply -f -

.PHONY: undeploy
undeploy: ## Undeploy controller from the K8s cluster specified in ~/.kube/config. Call with ignore-not-found=true to ignore resource not found errors during deletion.
	$(KUSTOMIZE) build config/default | kubectl delete --ignore-not-found=$(ignore-not-found) -f -

##@ Build Dependencies

## Location to install dependencies to
LOCALBIN ?= $(shell pwd)/bin
$(LOCALBIN):
	mkdir -p $(LOCALBIN)

## Tool Binaries
KUSTOMIZE ?= $(LOCALBIN)/kustomize
CONTROLLER_GEN ?= $(LOCALBIN)/controller-gen
ENVTEST ?= $(LOCALBIN)/setup-envtest

## Tool Versions
KUSTOMIZE_VERSION ?= v3.8.7
CONTROLLER_TOOLS_VERSION ?= v0.9.0

KUSTOMIZE_INSTALL_SCRIPT ?= "https://raw.githubusercontent.com/kubernetes-sigs/kustomize/master/hack/install_kustomize.sh"
.PHONY: kustomize
kustomize: $(KUSTOMIZE) ## Download kustomize locally if necessary.
$(KUSTOMIZE): $(LOCALBIN)
	curl -s $(KUSTOMIZE_INSTALL_SCRIPT) | bash -s -- $(subst v,,$(KUSTOMIZE_VERSION)) $(LOCALBIN)

.PHONY: controller-gen
controller-gen: $(CONTROLLER_GEN) ## Download controller-gen locally if necessary.
$(CONTROLLER_GEN): $(LOCALBIN)
	GOBIN=$(LOCALBIN) go install sigs.k8s.io/controller-tools/cmd/controller-gen@$(CONTROLLER_TOOLS_VERSION)

.PHONY: envtest
envtest: $(ENVTEST) ## Download envtest-setup locally if necessary.
$(ENVTEST): $(LOCALBIN)
	GOBIN=$(LOCALBIN) go install sigs.k8s.io/controller-runtime/tools/setup-envtest@latest<|MERGE_RESOLUTION|>--- conflicted
+++ resolved
@@ -96,11 +96,8 @@
 
 .PHONY: docker-build
 docker-build: test ## Build docker image with the manager.
-<<<<<<< HEAD
 ## If you run on MacOS, uncomment this under line
 ## docker buildx build -t ${IMG} --build-arg VERSION=$(shell echo ${IMG} | awk -F: '{print $$2}') --build-arg TARGETARCH="amd64" --build-arg BUILDARCH="arm64"  --platform=linux/amd64,linux/arm64 --push .
-=======
->>>>>>> 66274457
 	docker build -t ${IMG} --build-arg VERSION=$(shell echo ${IMG} | awk -F: '{print $$2}') --build-arg TARGETARCH=amd64 --build-arg BUILDARCH=amd64 .
 
 #.PHONY: docker-push
@@ -126,11 +123,9 @@
 	cd config/manager && $(KUSTOMIZE) edit set image controller=$(PRE_IMG)
 	$(KUSTOMIZE) build config/default | kubectl apply -f -
 	@#Hack to reset tag to avoid git thrashing.
-<<<<<<< HEAD
+	@cd config/manager && $(KUSTOMIZE) edit set image controller=ghcr.io/bharvest-devops/cosmos-operator:latest
 
 #	@cd config/manager && $(KUSTOMIZE) edit set image controller=ghcr.io/strangelove-ventures/cosmos-operator:latest
-=======
->>>>>>> 66274457
 	@cd config/manager && $(KUSTOMIZE) edit set image controller=ghcr.io/bharvest-devops/cosmos-operator:latest
 
 .PHONY: deploy
