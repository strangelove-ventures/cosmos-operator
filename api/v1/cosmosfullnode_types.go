--- conflicted
+++ resolved
@@ -232,11 +232,7 @@
 	// Although this field is optional, you will almost always want to set it.
 	// If not set, uses the genesis file created from the init subcommand. (This behavior may be desirable for new chains or testing.)
 	// The operator detects and properly handles the following file extensions:
-<<<<<<< HEAD
 	// .json, .json.gz, .tar, .tar.gz, .tar.gzip, .zip
-=======
-	// .json, .json.gz, .tar, .tar.gz, .zip
->>>>>>> 193bb1ac
 	// Use GenesisScript if the chain has an unconventional file format or genesis location.
 	// +optional
 	GenesisURL *string `json:"genesisURL"`
@@ -258,7 +254,6 @@
 	// Skip x/crisis invariants check on startup.
 	// +optional
 	SkipInvariants bool `json:"skipInvariants"`
-<<<<<<< HEAD
 
 	// URL for a snapshot archive to download from the internet.
 	// Unarchiving the snapshot populates the data directory.
@@ -281,8 +276,6 @@
 	// $DATA_DIR: The directory for the database files.
 	// +optional
 	SnapshotScript *string `json:"snapshotScript"`
-=======
->>>>>>> 193bb1ac
 }
 
 // CosmosTendermintConfig configures the tendermint config.toml.
