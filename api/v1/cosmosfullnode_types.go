/*
Copyright 2022 Strangelove Ventures LLC.

Licensed under the Apache License, Version 2.0 (the "License");
you may not use this file except in compliance with the License.
You may obtain a copy of the License at

    http://www.apache.org/licenses/LICENSE-2.0

Unless required by applicable law or agreed to in writing, software
distributed under the License is distributed on an "AS IS" BASIS,
WITHOUT WARRANTIES OR CONDITIONS OF ANY KIND, either express or implied.
See the License for the specific language governing permissions and
limitations under the License.
*/

package v1

import (
	corev1 "k8s.io/api/core/v1"
	metav1 "k8s.io/apimachinery/pkg/apis/meta/v1"
	"k8s.io/apimachinery/pkg/util/intstr"
)

// EDIT THIS FILE!  THIS IS SCAFFOLDING FOR YOU TO OWN!
// NOTE: json tags are required.  Any new fields you add must have json tags for the fields to be serialized.

// CosmosFullNodeSpec defines the desired state of CosmosFullNode
type CosmosFullNodeSpec struct {
	// INSERT ADDITIONAL SPEC FIELDS - desired state of cluster
	// Important: Run "make" to regenerate code after modifying this file

	// Number of replicas to create.
	// Individual replicas have a consistent identity.
	// +kubebuilder:validation:Minimum:=0
	Replicas int32 `json:"replicas"`

	// Blockchain-specific configuration.
	ChainConfig CosmosChainConfig `json:"chain"`

	// Template applied to all pods.
	// Creates 1 pod per replica.
	PodTemplate CosmosPodSpec `json:"template"`

	// How to scale pods when performing an update.
	// +optional
	RolloutStrategy CosmosRolloutStrategy `json:"strategy"`

	// Will be used to create a stand-alone PVC to provision the volume.
	// One PVC per replica mapped and mounted to a corresponding pod.
	VolumeClaimTemplate CosmosPersistentVolumeClaim `json:"volumeClaimTemplate"`
}

// CosmosFullNodeStatus defines the observed state of CosmosFullNode
type CosmosFullNodeStatus struct {
	// INSERT ADDITIONAL STATUS FIELD - define observed state of cluster
	// Important: Run "make" to regenerate code after modifying this file
}

type CosmosMetadata struct {
	// Labels are added to a resource. If there is a collision between labels the Operator creates, the Operator
	// labels take precedence.
	// +optional
	Labels map[string]string `json:"labels"`
	// Annotations are added to a resource. If there is a collision between annotations the Operator creates, the Operator
	// annotations take precedence.
	// +optional
	Annotations map[string]string `json:"annotations"`
}

type CosmosPodSpec struct {
	// Metadata is a subset of metav1.ObjectMeta applied to all pods.
	// +optional
	Metadata CosmosMetadata `json:"metadata"`

	// Image is the docker reference in "repository:tag" format. E.g. busybox:latest.
	// This is for the main container running the chain process.
	// +kubebuilder:validation:MinLength:=1
	Image string `json:"image"`

	// Image pull policy.
	// One of Always, Never, IfNotPresent.
	// Defaults to Always if :latest tag is specified, or IfNotPresent otherwise.
	// Cannot be updated.
	// More info: https://kubernetes.io/docs/concepts/containers/images#updating-images
	// This is for the main container running the chain process.
	// +optional
	ImagePullPolicy corev1.PullPolicy `json:"imagePullPolicy"`

	// ImagePullSecrets is a list of references to secrets in the same namespace to use for pulling any images
	// in pods that reference this ServiceAccount. ImagePullSecrets are distinct from Secrets because Secrets
	// can be mounted in the pod, but ImagePullSecrets are only accessed by the kubelet.
	// More info: https://kubernetes.io/docs/concepts/containers/images/#specifying-imagepullsecrets-on-a-pod
	// This is for the main container running the chain process.
	// +optional
	ImagePullSecrets []corev1.LocalObjectReference `json:"imagePullSecrets"`

	// NodeSelector is a selector which must be true for the pod to fit on a node.
	// Selector which must match a node's labels for the pod to be scheduled on that node.
	// More info: https://kubernetes.io/docs/concepts/configuration/assign-pod-node/
	// This is an advanced configuration option.
	// +optional
	NodeSelector map[string]string `json:"nodeSelector"`

	// If specified, the pod's scheduling constraints
	// This is an advanced configuration option.
	// +optional
	Affinity *corev1.Affinity `json:"affinity"`

	// If specified, the pod's tolerations.
	// This is an advanced configuration option.
	// +optional
	Tolerations []corev1.Toleration `json:"tolerations"`

	// If specified, indicates the pod's priority. "system-node-critical" and
	// "system-cluster-critical" are two special keywords which indicate the
	// highest priorities with the former being the highest priority. Any other
	// name must be defined by creating a PriorityClass object with that name.
	// If not specified, the pod priority will be default or zero if there is no
	// default.
	// This is an advanced configuration option.
	// +optional
	PriorityClassName string `json:"priorityClassName"`

	// The priority value. Various system components use this field to find the
	// priority of the pod. When Priority Admission Controller is enabled, it
	// prevents users from setting this field. The admission controller populates
	// this field from PriorityClassName.
	// The higher the value, the higher the priority.
	// This is an advanced configuration option.
	// +optional
	Priority *int32 `json:"priority"`

	// Resources describes the compute resource requirements.
	// +optional
	Resources corev1.ResourceRequirements `json:"resources"`

	// Optional duration in seconds the pod needs to terminate gracefully. May be decreased in delete request.
	// Value must be non-negative integer. The value zero indicates stop immediately via
	// the kill signal (no opportunity to shut down).
	// If this value is nil, the default grace period will be used instead.
	// The grace period is the duration in seconds after the processes running in the pod are sent
	// a termination signal and the time when the processes are forcibly halted with a kill signal.
	// Set this value longer than the expected cleanup time for your process.
	// This is an advanced configuration option.
	// Defaults to 30 seconds.
	// +optional
	TerminationGracePeriodSeconds *int64 `json:"terminationGracePeriodSeconds"`
}

// CosmosPersistentVolumeClaim describes the common attributes of storage devices
// and allows a Source for provider-specific attributes
type CosmosPersistentVolumeClaim struct {
	// storageClassName is the name of the StorageClass required by the claim.
	// For proper pod scheduling, it's highly recommended to set "volumeBindingMode: WaitForFirstConsumer" in the StorageClass.
	// More info: https://kubernetes.io/docs/concepts/storage/persistent-volumes#class-1
	// For GKE, recommended storage class is "premium-rwo".
	// This field is immutable. Updating this field requires manually deleting the PVC.
	// This field is required.
	StorageClassName string `json:"storageClassName"`

	// resources represents the minimum resources the volume should have.
	// If RecoverVolumeExpansionFailure feature is enabled users are allowed to specify resource requirements
	// that are lower than previous value but must still be higher than capacity recorded in the
	// status field of the claim.
	// More info: https://kubernetes.io/docs/concepts/storage/persistent-volumes#resources
	// Updating the storage size is allowed but the StorageClass must support file system resizing.
	// Only increasing storage is permitted.
	// This field is required.
	Resources corev1.ResourceRequirements `json:"resources"`

	// accessModes contain the desired access modes the volume should have.
	// More info: https://kubernetes.io/docs/concepts/storage/persistent-volumes#access-modes-1
	// If not specified, defaults to ReadWriteOnce.
	// This field is immutable. Updating this field requires manually deleting the PVC.
	// +optional
	AccessModes []corev1.PersistentVolumeAccessMode `json:"accessModes"`

	// volumeMode defines what type of volume is required by the claim.
	// Value of Filesystem is implied when not included in claim spec.
	// This field is immutable. Updating this field requires manually deleting the PVC.
	// +optional
	VolumeMode *corev1.PersistentVolumeMode `json:"volumeMode"`
}

// CosmosRolloutStrategy is an update strategy that can be shared between several Cosmos CRDs.
type CosmosRolloutStrategy struct {
	// The maximum number of pods that can be unavailable during an update.
	// Value can be an absolute number (ex: 5) or a percentage of desired pods (ex: 10%).
	// Absolute number is calculated from percentage by rounding down. The minimum max unavailable is 1.
	// Defaults to 25%.
	// Example: when this is set to 30%, pods are scaled down to 70% of desired pods
	// immediately when the rolling update starts. Once new pods are ready, pods
	// can be scaled down further, ensuring that the total number of pods available
	// at all times during the update is at least 70% of desired pods.
	// +kubebuilder:validation:XIntOrString
	// +optional
	MaxUnavailable *intstr.IntOrString `json:"maxUnavailable"`
}

type CosmosChainConfig struct {
	// Genesis file chain-id.
	// +kubebuilder:validation:MinLength:=1
	ChainID string `json:"chainID"`

	// The network environment. Typically, mainnet, testnet, devnet, etc.
	// This field is immutable because it affects resource names.
	// +kubebuilder:validation:MinLength:=1
	Network string `json:"network"`

	// Binary name which runs commands. E.g. gaiad, junod, osmosisd
	// +kubebuilder:validation:MinLength:=1
	Binary string `json:"binary"`

	// Tendermint configuration applied to config.toml.
	Tendermint CosmosTendermintConfig `json:"config"`

	// App configuration applied to app.toml.
	App CosmosAppConfig `json:"app"`

	// One of error, info, debug, trace.
	// If not set, defaults to info.
	// +optional
	LogLevel *string `json:"logLevel"`

	// One of plain or json.
	// If not set, defaults to plain.
	// +optional
	LogFormat *string `json:"logFormat"`

	// URL to genesis file to download from the internet.
	// Although this field is optional, you will almost always want to set it.
	// If not set, uses the genesis file created from the init subcommand. (This behavior may be desirable for new chains or testing.)
	// The operator detects and properly handles the following file extensions:
	// .json, .json.gz, .tar, .tar.gz, .zip
	// Use GenesisScript if the chain has an unconventional file format or genesis location.
	// +optional
	GenesisURL *string `json:"genesisURL"`

	// Specify shell (sh) script commands to properly download and save the genesis file.
	// Prefer GenesisURL if the file is in a conventional format.
	// The available shell commands are from docker image ghcr.io/strangelove-ventures/infra-toolkit, including wget and curl.
	// Save the file to env var $GENESIS_FILE.
	// E.g. curl https://url-to-genesis.com | jq '.genesis' > $GENESIS_FILE
	// Takes precedence over GenesisURL.
	// Hint: Use "set -eux" in your script.
	// Available env vars:
	// $HOME: The home directory.
	// $GENESIS_FILE: The location of the final genesis file.
	// $CONFIG_DIR: The location of the config dir that houses the genesis file. Used for extracting from archives. The archive must have a single file called "genesis.json".
	// +optional
	GenesisScript *string `json:"genesisScript"`
<<<<<<< HEAD

	// Skip x/crisis invariants check on startup.
	// +optional
	SkipInvariants bool `json:"skipInvariants"`
=======
>>>>>>> c75d2d2d
}

// CosmosTendermintConfig configures the tendermint config.toml.
type CosmosTendermintConfig struct {
	// Comma delimited list of p2p nodes in <ID>@<IP>:<PORT> format to keep persistent p2p connections.
	// See https://docs.tendermint.com/master/spec/p2p/peer.html and
	// https://docs.tendermint.com/master/spec/p3p/config.html#persistent-peers.
	// +kubebuilder:validation:MinLength:=1
	PersistentPeers string `json:"peers"`

	// Comma delimited list of p2p seed nodes in <ID>@<IP>:<PORT> format.
	// See https://docs.tendermint.com/master/spec/p2p/config.html#seeds and
	// https://docs.tendermint.com/master/spec/p2p/node.html#seeds.
	// +kubebuilder:validation:MinLength:=1
	Seeds string `json:"seeds"`

	// p2p maximum number of inbound peers.
	// If unset, defaults to 20.
	// +kubebuilder:validation:Minimum:=1
	// +optional
	MaxInboundPeers *int32 `json:"maxInboundPeers"`

	// p2p maximum number of outbound peers.
	// If unset, defaults to 20.
	// +kubebuilder:validation:Minimum:=1
	// +optional
	MaxOutboundPeers *int32 `json:"maxOutboundPeers"`

	// rpc list of origins a cross-domain request can be executed from.
	// Default value '[]' disables cors support.
	// Use '["*"]' to allow any origin.
	// +optional
	CorsAllowedOrigins []string `json:"corsAllowedOrigins"`

	// Custom tendermint config toml.
	// Values entered here take precedence over all other configuration.
	// Must be valid toml.
	// Important: all keys must be "snake_case" which differs from app.toml.
	// +optional
	TomlOverrides *string `json:"overrides"`
}

// CosmosAppConfig configures the cosmos sdk application app.toml.
type CosmosAppConfig struct {
	// The minimum gas prices a validator is willing to accept for processing a
	// transaction. A transaction's fees must meet the minimum of any denomination
	// specified in this config (e.g. 0.25token1;0.0001token2).
	// +kubebuilder:validation:MinLength:=1
	MinGasPrice string `json:"minGasPrice"`

	// Defines if CORS should be enabled for the API (unsafe - use it at your own risk).
	// +optional
	APIEnableUnsafeCORS bool `json:"apiEnableUnsafeCORS"`

	// Defines if CORS should be enabled for grpc-web (unsafe - use it at your own risk).
	// +optional
	GRPCWebEnableUnsafeCORS bool `json:"grpcWebEnableUnsafeCORS"`

	// Controls pruning settings. i.e. How much data to keep on disk.
	// If not set, defaults to "default" pruning strategy.
	// +optional
	Pruning *CosmosPruning `json:"pruning"`

	// If set, block height at which to gracefully halt the chain and shutdown the node.
	// Useful for testing or upgrades.
	// +kubebuilder:validation:Minimum:=1
	// +optional
	HaltHeight *uint64 `json:"haltHeight"`

	// Custom app config toml.
	// Values entered here take precedence over all other configuration.
	// Must be valid toml.
	// Important: all keys must be "kebab-case" which differs from config.toml.
	// +optional
	TomlOverrides *string `json:"overrides"`
}

// CosmosPruning controls the pruning settings.
type CosmosPruning struct {
	// One of default|nothing|everything|custom.
	// default: the last 100 states are kept in addition to every 500th state; pruning at 10 block intervals.
	// nothing: all historic states will be saved, nothing will be deleted (i.e. archiving node).
	// everything: all saved states will be deleted, storing only the current state; pruning at 10 block intervals.
	// custom: allow pruning options to be manually specified through Interval, KeepEvery, KeepRecent.
	// +kubebuilder:validation:Enum:=default;nothing;everything;custom
	Strategy CosmosPruningStrategy `json:"strategy"`

	// Bock height interval at which pruned heights are removed from disk (ignored if pruning is not 'custom').
	// If not set, defaults to 0.
	// +optional
	Interval *uint32 `json:"interval"`

	// Offset heights to keep on disk after 'keep-every' (ignored if pruning is not 'custom')
	// Often, setting this to 0 is appropriate.
	// If not set, defaults to 0.
	// +optional
	KeepEvery *uint32 `json:"keepEvery"`

	// Number of recent block heights to keep on disk (ignored if pruning is not 'custom')
	// If not set, defaults to 0.
	// +optional
	KeepRecent *uint32 `json:"keepRecent"`
}

// CosmosPruningStrategy control pruning.
type CosmosPruningStrategy string

const (
	CosmosPruningDefault    CosmosPruningStrategy = "default"
	CosmosPruningNothing    CosmosPruningStrategy = "nothing"
	CosmosPruningEverything CosmosPruningStrategy = "everything"
	CosmosPruningCustom     CosmosPruningStrategy = "custom"
)

//+kubebuilder:object:root=true
//+kubebuilder:subresource:status

// CosmosFullNode is the Schema for the cosmosfullnodes API
type CosmosFullNode struct {
	metav1.TypeMeta   `json:",inline"`
	metav1.ObjectMeta `json:"metadata,omitempty"`

	Spec   CosmosFullNodeSpec   `json:"spec,omitempty"`
	Status CosmosFullNodeStatus `json:"status,omitempty"`
}

//+kubebuilder:object:root=true

// CosmosFullNodeList contains a list of CosmosFullNode
type CosmosFullNodeList struct {
	metav1.TypeMeta `json:",inline"`
	metav1.ListMeta `json:"metadata,omitempty"`
	Items           []CosmosFullNode `json:"items"`
}

func init() {
	SchemeBuilder.Register(&CosmosFullNode{}, &CosmosFullNodeList{})
}<|MERGE_RESOLUTION|>--- conflicted
+++ resolved
@@ -250,13 +250,10 @@
 	// $CONFIG_DIR: The location of the config dir that houses the genesis file. Used for extracting from archives. The archive must have a single file called "genesis.json".
 	// +optional
 	GenesisScript *string `json:"genesisScript"`
-<<<<<<< HEAD
 
 	// Skip x/crisis invariants check on startup.
 	// +optional
 	SkipInvariants bool `json:"skipInvariants"`
-=======
->>>>>>> c75d2d2d
 }
 
 // CosmosTendermintConfig configures the tendermint config.toml.
