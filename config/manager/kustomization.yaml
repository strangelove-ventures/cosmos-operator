--- conflicted
+++ resolved
@@ -13,8 +13,4 @@
 images:
 - name: controller
   newName: ghcr.io/bharvest-devops/cosmos-operator
-<<<<<<< HEAD
-  newTag: v0.21.0
-=======
-  newTag: latest
->>>>>>> 151e4120
+  newTag: latest