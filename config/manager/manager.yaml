--- conflicted
+++ resolved
@@ -52,15 +52,10 @@
             port: 8081
           initialDelaySeconds: 5
           periodSeconds: 10
-<<<<<<< HEAD
-=======
         ports:
           - containerPort: 6060
             protocol: TCP
             name: pprof
-        # TODO(user): Configure the resources accordingly based on the project requirements.
-        # More info: https://kubernetes.io/docs/concepts/configuration/manage-resources-containers/
->>>>>>> dda1521c
         resources:
           limits:
             memory: 100Mi
