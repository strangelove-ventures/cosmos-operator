--- conflicted
+++ resolved
@@ -148,10 +148,10 @@
 }
 
 // SetupWithManager sets up the controller with the Manager.
-func (r *CosmosFullNodeReconciler) SetupWithManager(ctx context.Context, mgr ctrl.Manager) error {
+func (r *CosmosFullNodeReconciler) SetupWithManager(mgr ctrl.Manager) error {
 	// Index pods.
 	err := mgr.GetFieldIndexer().IndexField(
-		ctx,
+		context.Background(),
 		&corev1.Pod{},
 		controllerOwnerField,
 		kube.IndexOwner[*corev1.Pod]("CosmosFullNode"),
@@ -162,7 +162,7 @@
 
 	// Index PVCs.
 	err = mgr.GetFieldIndexer().IndexField(
-		ctx,
+		context.Background(),
 		&corev1.PersistentVolumeClaim{},
 		controllerOwnerField,
 		kube.IndexOwner[*corev1.PersistentVolumeClaim]("CosmosFullNode"),
@@ -173,11 +173,7 @@
 
 	// Index ConfigMaps.
 	err = mgr.GetFieldIndexer().IndexField(
-<<<<<<< HEAD
-		ctx,
-=======
-		context.Background(),
->>>>>>> 80ed59ba
+		context.Background(),
 		&corev1.ConfigMap{},
 		controllerOwnerField,
 		kube.IndexOwner[*corev1.ConfigMap]("CosmosFullNode"),
@@ -188,7 +184,7 @@
 
 	// Index Services.
 	err = mgr.GetFieldIndexer().IndexField(
-		ctx,
+		context.Background(),
 		&corev1.Service{},
 		controllerOwnerField,
 		kube.IndexOwner[*corev1.Service]("CosmosFullNode"),
