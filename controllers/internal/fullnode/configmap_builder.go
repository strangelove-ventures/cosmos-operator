--- conflicted
+++ resolved
@@ -4,10 +4,6 @@
 	"bytes"
 	_ "embed"
 	"encoding/hex"
-<<<<<<< HEAD
-	"encoding/json"
-=======
->>>>>>> 80ed59ba
 	"fmt"
 	"hash/fnv"
 	"sort"
@@ -64,27 +60,6 @@
 		cm.Data = data
 
 		cms[i] = &cm
-<<<<<<< HEAD
-	}
-
-	return cms, nil
-}
-
-func configMapRevisionHash(crd *cosmosv1.CosmosFullNode, addresses ExternalAddresses) string {
-	buf := bufPool.Get().(*bytes.Buffer)
-	defer buf.Reset()
-	defer bufPool.Put(buf)
-
-	enc := json.NewEncoder(buf)
-	if err := enc.Encode(crd.Spec.ChainConfig); err != nil {
-		panic(err)
-	}
-	// To keep the version label up to date.
-	if err := enc.Encode(crd.Spec.PodTemplate.Image); err != nil {
-		panic(err)
-	}
-
-=======
 	}
 
 	return cms, nil
@@ -95,23 +70,12 @@
 	mustWrite(h, mustMarshalJSON(crd.Spec.ChainConfig))
 	mustWrite(h, mustMarshalJSON(crd.Spec.PodTemplate.Image))
 
->>>>>>> 80ed59ba
 	vals := lo.MapToSlice(addresses, func(v, k string) string {
 		return v + k
 	})
 	sort.Strings(vals)
-<<<<<<< HEAD
-	buf.WriteString(strings.Join(vals, ""))
-
-	h := fnv.New32()
-	_, err := h.Write(buf.Bytes())
-	if err != nil {
-		panic(err)
-	}
-=======
 	mustWrite(h, strings.Join(vals, ""))
 
->>>>>>> 80ed59ba
 	return hex.EncodeToString(h.Sum(nil))
 }
 
