--- conflicted
+++ resolved
@@ -7,12 +7,7 @@
 )
 
 const (
-<<<<<<< HEAD
-	chainLabel = "cosmosfullnode.cosmos.strange.love/chain-name"
-=======
-	// Denotes the resource's revision typically using hex-encoded fnv hash. Used to detect resource changes for updates.
 	revisionLabel = "cosmosfullnode.cosmos.strange.love/resource-revision"
->>>>>>> 1d91f3ff
 )
 
 // SelectorLabels returns the labels used in selector operations.
