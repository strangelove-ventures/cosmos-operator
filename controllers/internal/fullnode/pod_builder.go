package fullnode

import (
	"bytes"
	"encoding/hex"
	"encoding/json"
	"errors"
	"fmt"
	"hash/fnv"
	"sync"

	cosmosv1 "github.com/strangelove-ventures/cosmos-operator/api/v1"
	"github.com/strangelove-ventures/cosmos-operator/controllers/internal/kube"
	corev1 "k8s.io/api/core/v1"
	metav1 "k8s.io/apimachinery/pkg/apis/meta/v1"
)

var bufPool = sync.Pool{New: func() any { return new(bytes.Buffer) }}

// PodBuilder builds corev1.Pods
type PodBuilder struct {
	crd *cosmosv1.CosmosFullNode
	pod *corev1.Pod
}

// NewPodBuilder returns a valid PodBuilder.
//
// Panics if any argument is nil.
func NewPodBuilder(crd *cosmosv1.CosmosFullNode) PodBuilder {
	if crd == nil {
		panic(errors.New("nil CosmosFullNode"))
	}

	tpl := crd.Spec.PodTemplate

	pod := corev1.Pod{
		TypeMeta: metav1.TypeMeta{
			Kind:       "Pod",
			APIVersion: "v1",
		},
		ObjectMeta: metav1.ObjectMeta{
			Namespace: crd.Namespace,
			Labels: defaultLabels(crd,
				kube.RevisionLabel, podRevisionHash(crd),
			),
			// TODO: prom metrics
			Annotations: make(map[string]string),
		},
		Spec: corev1.PodSpec{
			InitContainers:                nil, // TODO: real chain will need init containers
			TerminationGracePeriodSeconds: valOrDefault(tpl.TerminationGracePeriodSeconds, ptr(int64(30))),
			Affinity:                      tpl.Affinity,
			NodeSelector:                  tpl.NodeSelector,
			Tolerations:                   tpl.Tolerations,
			PriorityClassName:             tpl.PriorityClassName,
			Priority:                      tpl.Priority,
			ImagePullSecrets:              tpl.ImagePullSecrets,
			Containers: []corev1.Container{
				{
					Name:  crd.Name,
					Image: "busybox:stable", // TODO: change me to tpl.Image
					// TODO need binary name
					Command:   []string{"/bin/sh"},
					Args:      []string{"-c", `trap : TERM INT; sleep infinity & wait`},
					Env:       envVars,
					Ports:     fullNodePorts,
					Resources: tpl.Resources,
					// TODO (nix - 7/27/22) - Set these values.
					LivenessProbe:  nil,
					ReadinessProbe: nil,
					StartupProbe:   nil,

					ImagePullPolicy: tpl.ImagePullPolicy,
					WorkingDir:      workDir,
				},
			},
		},
	}

	// Conditionally add custom labels and annotations, preserving key/values already set.
	for k, v := range tpl.Metadata.Labels {
		_, ok := pod.ObjectMeta.Labels[k]
		if !ok {
			pod.ObjectMeta.Labels[k] = kube.ToLabelValue(v)
		}
	}
	for k, v := range tpl.Metadata.Annotations {
		_, ok := pod.ObjectMeta.Annotations[k]
		if !ok {
			pod.ObjectMeta.Annotations[k] = kube.ToLabelValue(v)
		}
	}

	return PodBuilder{
		crd: crd,
		pod: &pod,
	}
}

// Attempts to produce a deterministic hash based on the pod template, so we can detect updates.
// encoding/gob was used at first but proved non-deterministic. JSON by nature is unordered, however thousands
// of fuzz tests showed encoding/json to be deterministic. There are other json packages like jsoniter that sort keys
// if stdlib encoding/json ever becomes a problem.
func podRevisionHash(crd *cosmosv1.CosmosFullNode) string {
	buf := bufPool.Get().(*bytes.Buffer)
	defer buf.Reset()
	defer bufPool.Put(buf)

	enc := json.NewEncoder(buf)
	if err := enc.Encode(crd.Spec.PodTemplate); err != nil {
		panic(err)
	}

	// If chain config changes, we need to trigger a rollout to get new files config files mounted into
	// containers.
	if err := enc.Encode(crd.Spec.ChainConfig); err != nil {
		panic(err)
	}

	h := fnv.New32()
	_, err := h.Write(buf.Bytes())
	if err != nil {
		panic(err)
	}
	return hex.EncodeToString(h.Sum(nil))
}

// Build assigns the CosmosFullNode crd as the owner and returns a fully constructed pod.
func (b PodBuilder) Build() *corev1.Pod {
	return b.pod
}

// WithOrdinal updates adds name and other metadata to the pod using "ordinal" which is the pod's
// ordered sequence. Pods have deterministic, consistent names similar to a StatefulSet instead of generated names.
func (b PodBuilder) WithOrdinal(ordinal int32) PodBuilder {
	pod := b.pod.DeepCopy()
	name := podName(b.crd, ordinal)

	pod.Annotations[kube.OrdinalAnnotation] = kube.ToIntegerValue(ordinal)
	pod.Labels[kube.InstanceLabel] = kube.ToLabelValue(name)

	pod.Name = name
	pod.Spec.InitContainers = initContainers(b.crd, name)

<<<<<<< HEAD
	const (
		volChainHome = "vol-chain-home" // Stores live chain data and config files.
		volTmp       = "vol-tmp"        // Stores temporary config files for manipulation later.
		volConfig    = "vol-config"     // Items from ConfigMap.
	)
=======
	const volName = "vol-chain-home"
>>>>>>> 27a5710a
	pod.Spec.Volumes = []corev1.Volume{
		{
			Name: volChainHome,
			VolumeSource: corev1.VolumeSource{
				PersistentVolumeClaim: &corev1.PersistentVolumeClaimVolumeSource{ClaimName: pvcName(b.crd, ordinal)},
			},
		},
		{
			Name: volTmp,
			VolumeSource: corev1.VolumeSource{
<<<<<<< HEAD
				EmptyDir: &corev1.EmptyDirVolumeSource{},
			},
		},
		{
			Name: volConfig,
			VolumeSource: corev1.VolumeSource{
				ConfigMap: &corev1.ConfigMapVolumeSource{
					LocalObjectReference: corev1.LocalObjectReference{Name: appName(b.crd)},
					Items: []corev1.KeyToPath{
						{Key: configOverlayFile, Path: configOverlayFile},
						{Key: appOverlayFile, Path: appOverlayFile},
					},
				},
=======
				PersistentVolumeClaim: &corev1.PersistentVolumeClaimVolumeSource{ClaimName: pvcName(b.crd, ordinal)},
>>>>>>> 27a5710a
			},
		},
	}

	mounts := []corev1.VolumeMount{
		{Name: volChainHome, MountPath: chainHomeDir},
	}
	for i := range pod.Spec.InitContainers {
		pod.Spec.InitContainers[i].VolumeMounts = append(mounts, []corev1.VolumeMount{
			{Name: volTmp, MountPath: tmpDir},
			{Name: volConfig, MountPath: configDir},
		}...)
	}
	for i := range pod.Spec.Containers {
		pod.Spec.Containers[i].VolumeMounts = mounts
	}

	b.pod = pod
	return b
}

func podName(crd *cosmosv1.CosmosFullNode, ordinal int32) string {
	return kube.ToLabelValue(fmt.Sprintf("%s-%d", appName(crd), ordinal))
}

var fullNodePorts = []corev1.ContainerPort{
	{
		Name:          "api",
		Protocol:      corev1.ProtocolTCP,
		ContainerPort: 1317,
	},
	{
		Name:          "rosetta",
		Protocol:      corev1.ProtocolTCP,
		ContainerPort: 8080,
	},
	{
		Name:          "grpc",
		Protocol:      corev1.ProtocolTCP,
		ContainerPort: 9090,
	},
	{
		Name:          "prometheus",
		Protocol:      corev1.ProtocolTCP,
		ContainerPort: 26660,
	},
	{
		Name:          "p2p",
		Protocol:      corev1.ProtocolTCP,
		ContainerPort: 26656,
	},
	{
		Name:          "rpc",
		Protocol:      corev1.ProtocolTCP,
		ContainerPort: 26657,
	},
	{
		Name:          "web",
		Protocol:      corev1.ProtocolTCP,
		ContainerPort: 9091,
	},
}

const (
	workDir      = "/home/operator"
	chainHomeDir = workDir + "/cosmos"
	tmpDir       = workDir + "/.tmp"
	configDir    = workDir + "/.config"

	infraToolImage = "ghcr.io/strangelove-ventures/infra-toolkit"
)

var (
	securityContext = &corev1.SecurityContext{
		RunAsUser:                ptr(int64(1025)),
		RunAsGroup:               ptr(int64(1025)),
		RunAsNonRoot:             ptr(true),
		AllowPrivilegeEscalation: ptr(false),
	}
	envVars = []corev1.EnvVar{
		{Name: "HOME", Value: workDir},
		{Name: "CHAIN_HOME", Value: chainHomeDir},
	}
)

func initContainers(crd *cosmosv1.CosmosFullNode, moniker string) []corev1.Container {
	tpl := crd.Spec.PodTemplate
	binary := crd.Spec.ChainConfig.Binary
	return []corev1.Container{
		// Chown, so we have proper permissions.
		{
			Name:    "chown",
			Image:   infraToolImage,
			Command: []string{"sh"},
			Args: []string{"-c", `
set -e
chown 1025:1025 "$HOME"
`},
			Env:             envVars,
			ImagePullPolicy: tpl.ImagePullPolicy,
			WorkingDir:      workDir,
			SecurityContext: nil, // Purposefully nil for chown to succeed.
		},

		{
			Name:    "chain-init",
			Image:   tpl.Image,
			Command: []string{"sh"},
			Args: []string{"-c",
				fmt.Sprintf(`
set -eu
if [ ! -d "$CHAIN_HOME/data" ]; then
	echo "Initializing chain..."
	%s init %s --home "$CHAIN_HOME"
else
	echo "Skipping chain init; already initialized."
fi

echo "Initializing into tmp dir for downstream processing..."
%s init %s --home "$HOME/.tmp"
`, binary, moniker, binary, moniker),
			},
			Env:             envVars,
			ImagePullPolicy: tpl.ImagePullPolicy,
			WorkingDir:      workDir,
			SecurityContext: securityContext,
		},

		{
			Name:    "config-merge",
			Image:   infraToolImage,
			Command: []string{"sh"},
			Args: []string{"-c",
				`
set -eu
CONFIG_DIR="$CHAIN_HOME/config"
TMP_DIR="$HOME/.tmp/config"
OVERLAY_DIR="$HOME/.config"
echo "Merging config..."
set -x
config-merge -f toml "$TMP_DIR/config.toml" "$OVERLAY_DIR/config-overlay.toml" > "$CONFIG_DIR/config.toml"
config-merge -f toml "$TMP_DIR/app.toml" "$OVERLAY_DIR/app-overlay.toml" > "$CONFIG_DIR/app.toml"
`,
			},
			Env:             envVars,
			ImagePullPolicy: tpl.ImagePullPolicy,
			WorkingDir:      workDir,
			SecurityContext: securityContext,
		},
	}
}<|MERGE_RESOLUTION|>--- conflicted
+++ resolved
@@ -142,15 +142,11 @@
 	pod.Name = name
 	pod.Spec.InitContainers = initContainers(b.crd, name)
 
-<<<<<<< HEAD
 	const (
-		volChainHome = "vol-chain-home" // Stores live chain data and config files.
+	const volName = "vol-chain-home"
 		volTmp       = "vol-tmp"        // Stores temporary config files for manipulation later.
 		volConfig    = "vol-config"     // Items from ConfigMap.
 	)
-=======
-	const volName = "vol-chain-home"
->>>>>>> 27a5710a
 	pod.Spec.Volumes = []corev1.Volume{
 		{
 			Name: volChainHome,
@@ -161,7 +157,6 @@
 		{
 			Name: volTmp,
 			VolumeSource: corev1.VolumeSource{
-<<<<<<< HEAD
 				EmptyDir: &corev1.EmptyDirVolumeSource{},
 			},
 		},
@@ -175,9 +170,6 @@
 						{Key: appOverlayFile, Path: appOverlayFile},
 					},
 				},
-=======
-				PersistentVolumeClaim: &corev1.PersistentVolumeClaimVolumeSource{ClaimName: pvcName(b.crd, ordinal)},
->>>>>>> 27a5710a
 			},
 		},
 	}
