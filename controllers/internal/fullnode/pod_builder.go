package fullnode

import (
	"bytes"
	"encoding/hex"
	"encoding/json"
	"errors"
	"fmt"
	"hash/fnv"
	"sync"

	cosmosv1 "github.com/strangelove-ventures/cosmos-operator/api/v1"
	"github.com/strangelove-ventures/cosmos-operator/controllers/internal/kube"
	corev1 "k8s.io/api/core/v1"
	metav1 "k8s.io/apimachinery/pkg/apis/meta/v1"
)

var bufPool = sync.Pool{New: func() any { return new(bytes.Buffer) }}

// PodBuilder builds corev1.Pods
type PodBuilder struct {
	crd *cosmosv1.CosmosFullNode
	pod *corev1.Pod
}

// NewPodBuilder returns a valid PodBuilder.
//
// Panics if any argument is nil.
func NewPodBuilder(crd *cosmosv1.CosmosFullNode) PodBuilder {
	if crd == nil {
		panic(errors.New("nil CosmosFullNode"))
	}

	tpl := crd.Spec.PodTemplate

	pod := corev1.Pod{
		TypeMeta: metav1.TypeMeta{
			Kind:       "Pod",
			APIVersion: "v1",
		},
		ObjectMeta: metav1.ObjectMeta{
			Namespace: crd.Namespace,
			Labels: map[string]string{
				chainLabel:           kube.ToLabelValue(crd.Name),
				kube.ControllerLabel: kube.ToLabelValue("CosmosFullNode"),
				kube.NameLabel:       kube.ToLabelValue(fmt.Sprintf("%s-fullnode", crd.Name)),
<<<<<<< HEAD
				kube.VersionLabel:    kube.ParseImageVersion(tpl.Image),
=======
				kube.VersionLabel:    kube.ParseImageVersion(crd.Spec.PodTemplate.Image),
				revisionLabel:        podRevisionHash(crd),
>>>>>>> ea016224
			},
			// TODO: prom metrics
			Annotations: make(map[string]string),
		},
		Spec: corev1.PodSpec{
			Volumes:                       nil, // TODO: must create volumes before this step
			InitContainers:                nil, // TODO: real chain will need init containers
			TerminationGracePeriodSeconds: valOrDefault(tpl.TerminationGracePeriodSeconds, func() *int64 { return ptr(int64(30)) }),
			Affinity:                      tpl.Affinity,
			NodeSelector:                  tpl.NodeSelector,
			Tolerations:                   tpl.Tolerations,
			PriorityClassName:             tpl.PriorityClassName,
			Priority:                      tpl.Priority,
			ImagePullSecrets:              tpl.ImagePullSecrets,
			Containers: []corev1.Container{
				{
					Name:  crd.Name,
					Image: tpl.Image,
					// TODO need binary name
<<<<<<< HEAD
					Command:   []string{"sleep"},
					Args:      []string{"infinity"},
					Ports:     fullNodePorts,
					Resources: tpl.Resources,
=======
					Command: []string{"/bin/sh"},
					Args:    []string{"-c", `trap : TERM INT; sleep infinity & wait`},
					Ports:   fullNodePorts,
>>>>>>> ea016224
					// TODO (nix - 7/27/22) - Set these values.
					VolumeMounts:   nil,
					LivenessProbe:  nil,
					ReadinessProbe: nil,
					StartupProbe:   nil,

					ImagePullPolicy: tpl.ImagePullPolicy,
				},
			},
		},
	}

	// Conditionally add custom labels and annotations, preserving key/values already set.
	for k, v := range tpl.Metadata.Labels {
		_, ok := pod.ObjectMeta.Labels[k]
		if !ok {
			pod.ObjectMeta.Labels[k] = kube.ToLabelValue(v)
		}
	}
	for k, v := range tpl.Metadata.Annotations {
		_, ok := pod.ObjectMeta.Annotations[k]
		if !ok {
			pod.ObjectMeta.Annotations[k] = kube.ToLabelValue(v)
		}
	}

	return PodBuilder{
		crd: crd,
		pod: &pod,
	}
}

// Attempts to produce a deterministic hash based on the pod template, so we can detect updates.
// encoding/gob was used at first but proved non-deterministic. JSON by nature is unordered, however thousands
// of fuzz tests showed encoding/json to be deterministic. There are other json packages like jsoniter that sort keys
// if stdlib encoding/json ever becomes a problem.
func podRevisionHash(crd *cosmosv1.CosmosFullNode) string {
	buf := bufPool.Get().(*bytes.Buffer)
	defer buf.Reset()
	defer bufPool.Put(buf)

	enc := json.NewEncoder(buf)
	if err := enc.Encode(crd.Spec.PodTemplate); err != nil {
		panic(err)
	}
	h := fnv.New32()
	_, err := h.Write(buf.Bytes())
	if err != nil {
		panic(err)
	}
	return hex.EncodeToString(h.Sum(nil))
}

// Build assigns the CosmosFullNode crd as the owner and returns a fully constructed pod.
func (b PodBuilder) Build() *corev1.Pod {
	return b.pod
}

// WithOrdinal updates adds name and other metadata to the pod using "ordinal" which is the pod's
// ordered sequence. Pods have deterministic, consistent names similar to a StatefulSet instead of generated names.
func (b PodBuilder) WithOrdinal(ordinal int32) PodBuilder {
	pod := b.pod.DeepCopy()
	name := b.name(ordinal)

	pod.Annotations[OrdinalAnnotation] = kube.ToIntegerValue(ordinal)
	pod.Labels[kube.InstanceLabel] = kube.ToLabelValue(name)

	pod.Name = kube.ToName(name)

	b.pod = pod
	return b
}

func (b PodBuilder) name(ordinal int32) string {
	return fmt.Sprintf("%s-fullnode-%d", b.crd.Name, ordinal)
}

var fullNodePorts = []corev1.ContainerPort{
	{
		Name:          "api",
		Protocol:      corev1.ProtocolTCP,
		ContainerPort: 1317,
	},
	{
		Name:          "rosetta",
		Protocol:      corev1.ProtocolTCP,
		ContainerPort: 8080,
	},
	{
		Name:          "grpc",
		Protocol:      corev1.ProtocolTCP,
		ContainerPort: 9090,
	},
	{
		Name:          "prometheus",
		Protocol:      corev1.ProtocolTCP,
		ContainerPort: 26660,
	},
	{
		Name:          "p2p",
		Protocol:      corev1.ProtocolTCP,
		ContainerPort: 26656,
	},
	{
		Name:          "rpc",
		Protocol:      corev1.ProtocolTCP,
		ContainerPort: 26657,
	},
	{
		Name:          "web",
		Protocol:      corev1.ProtocolTCP,
		ContainerPort: 9091,
	},
}<|MERGE_RESOLUTION|>--- conflicted
+++ resolved
@@ -44,12 +44,8 @@
 				chainLabel:           kube.ToLabelValue(crd.Name),
 				kube.ControllerLabel: kube.ToLabelValue("CosmosFullNode"),
 				kube.NameLabel:       kube.ToLabelValue(fmt.Sprintf("%s-fullnode", crd.Name)),
-<<<<<<< HEAD
 				kube.VersionLabel:    kube.ParseImageVersion(tpl.Image),
-=======
-				kube.VersionLabel:    kube.ParseImageVersion(crd.Spec.PodTemplate.Image),
 				revisionLabel:        podRevisionHash(crd),
->>>>>>> ea016224
 			},
 			// TODO: prom metrics
 			Annotations: make(map[string]string),
@@ -69,16 +65,10 @@
 					Name:  crd.Name,
 					Image: tpl.Image,
 					// TODO need binary name
-<<<<<<< HEAD
-					Command:   []string{"sleep"},
-					Args:      []string{"infinity"},
-					Ports:     fullNodePorts,
-					Resources: tpl.Resources,
-=======
 					Command: []string{"/bin/sh"},
 					Args:    []string{"-c", `trap : TERM INT; sleep infinity & wait`},
 					Ports:   fullNodePorts,
->>>>>>> ea016224
+					Resources: tpl.Resources,
 					// TODO (nix - 7/27/22) - Set these values.
 					VolumeMounts:   nil,
 					LivenessProbe:  nil,
