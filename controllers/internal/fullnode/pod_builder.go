package fullnode

import (
	"bytes"
	"encoding/hex"
	"encoding/json"
	"errors"
	"fmt"
	"hash/fnv"
	"path"
	"sync"

	cosmosv1 "github.com/strangelove-ventures/cosmos-operator/api/v1"
	"github.com/strangelove-ventures/cosmos-operator/controllers/internal/kube"
	corev1 "k8s.io/api/core/v1"
	metav1 "k8s.io/apimachinery/pkg/apis/meta/v1"
)

var bufPool = sync.Pool{New: func() any { return new(bytes.Buffer) }}

// PodBuilder builds corev1.Pods
type PodBuilder struct {
	crd *cosmosv1.CosmosFullNode
	pod *corev1.Pod
}

// NewPodBuilder returns a valid PodBuilder.
//
// Panics if any argument is nil.
func NewPodBuilder(crd *cosmosv1.CosmosFullNode) PodBuilder {
	if crd == nil {
		panic(errors.New("nil CosmosFullNode"))
	}

	tpl := crd.Spec.PodTemplate

	pod := corev1.Pod{
		TypeMeta: metav1.TypeMeta{
			Kind:       "Pod",
			APIVersion: "v1",
		},
		ObjectMeta: metav1.ObjectMeta{
			Namespace: crd.Namespace,
			Labels: defaultLabels(crd,
				kube.RevisionLabel, podRevisionHash(crd),
			),
			// TODO: prom metrics
			Annotations: make(map[string]string),
		},
		Spec: corev1.PodSpec{
			InitContainers:                nil, // TODO: real chain will need init containers
			TerminationGracePeriodSeconds: valOrDefault(tpl.TerminationGracePeriodSeconds, ptr(int64(30))),
			Affinity:                      tpl.Affinity,
			NodeSelector:                  tpl.NodeSelector,
			Tolerations:                   tpl.Tolerations,
			PriorityClassName:             tpl.PriorityClassName,
			Priority:                      tpl.Priority,
			ImagePullSecrets:              tpl.ImagePullSecrets,
			Containers: []corev1.Container{
				{
					Name:  crd.Name,
					Image: tpl.Image,
					// The following is a useful hack if you need to inspect the PV.
					//Command: []string{"/bin/sh"},
					//Args:    []string{"-c", `trap : TERM INT; sleep infinity & wait`},
					Command:   []string{crd.Spec.ChainConfig.Binary},
					Args:      startCommandArgs(crd.Spec.ChainConfig),
					Env:       envVars,
					Ports:     fullNodePorts,
					Resources: tpl.Resources,
					// TODO (nix - 7/27/22) - Set these values.
					LivenessProbe:  nil,
					ReadinessProbe: nil,
					StartupProbe:   nil,

					ImagePullPolicy: tpl.ImagePullPolicy,
					WorkingDir:      workDir,
					SecurityContext: securityContext,
				},
			},
		},
	}

	// Conditionally add custom labels and annotations, preserving key/values already set.
	for k, v := range tpl.Metadata.Labels {
		_, ok := pod.ObjectMeta.Labels[k]
		if !ok {
			pod.ObjectMeta.Labels[k] = kube.ToLabelValue(v)
		}
	}
	for k, v := range tpl.Metadata.Annotations {
		_, ok := pod.ObjectMeta.Annotations[k]
		if !ok {
			pod.ObjectMeta.Annotations[k] = kube.ToLabelValue(v)
		}
	}

	return PodBuilder{
		crd: crd,
		pod: &pod,
	}
}

// Attempts to produce a deterministic hash based on the pod template, so we can detect updates.
// encoding/gob was used at first but proved non-deterministic. JSON by nature is unordered, however thousands
// of fuzz tests showed encoding/json to be deterministic. There are other json packages like jsoniter that sort keys
// if stdlib encoding/json ever becomes a problem.
func podRevisionHash(crd *cosmosv1.CosmosFullNode) string {
	buf := bufPool.Get().(*bytes.Buffer)
	defer buf.Reset()
	defer bufPool.Put(buf)

	enc := json.NewEncoder(buf)
	if err := enc.Encode(crd.Spec.PodTemplate); err != nil {
		panic(err)
	}

	// If chain config changes, we need to trigger a rollout to get new files config files mounted into
	// containers.
	if err := enc.Encode(crd.Spec.ChainConfig); err != nil {
		panic(err)
	}

	h := fnv.New32()
	_, err := h.Write(buf.Bytes())
	if err != nil {
		panic(err)
	}
	return hex.EncodeToString(h.Sum(nil))
}

// Build assigns the CosmosFullNode crd as the owner and returns a fully constructed pod.
func (b PodBuilder) Build() *corev1.Pod {
	return b.pod
}

// WithOrdinal updates adds name and other metadata to the pod using "ordinal" which is the pod's
// ordered sequence. Pods have deterministic, consistent names similar to a StatefulSet instead of generated names.
func (b PodBuilder) WithOrdinal(ordinal int32) PodBuilder {
	pod := b.pod.DeepCopy()
	name := podName(b.crd, ordinal)

	pod.Annotations[kube.OrdinalAnnotation] = kube.ToIntegerValue(ordinal)
	pod.Labels[kube.InstanceLabel] = kube.ToLabelValue(name)

	pod.Name = name
	pod.Spec.InitContainers = initContainers(b.crd, name)

	const (
		volChainHome = "vol-chain-home" // Stores live chain data and config files.
		volTmp       = "vol-tmp"        // Stores temporary config files for manipulation later.
		volConfig    = "vol-config"     // Items from ConfigMap.
	)
	pod.Spec.Volumes = []corev1.Volume{
		{
			Name: volChainHome,
			VolumeSource: corev1.VolumeSource{
				PersistentVolumeClaim: &corev1.PersistentVolumeClaimVolumeSource{ClaimName: pvcName(b.crd, ordinal)},
			},
		},
		{
			Name: volTmp,
			VolumeSource: corev1.VolumeSource{
				EmptyDir: &corev1.EmptyDirVolumeSource{},
			},
		},
		{
			Name: volConfig,
			VolumeSource: corev1.VolumeSource{
				ConfigMap: &corev1.ConfigMapVolumeSource{
					LocalObjectReference: corev1.LocalObjectReference{Name: appName(b.crd)},
					Items: []corev1.KeyToPath{
						{Key: configOverlayFile, Path: configOverlayFile},
						{Key: appOverlayFile, Path: appOverlayFile},
					},
				},
			},
		},
	}

	mounts := []corev1.VolumeMount{
		{Name: volChainHome, MountPath: chainHomeDir},
	}
	for i := range pod.Spec.InitContainers {
		pod.Spec.InitContainers[i].VolumeMounts = append(mounts, []corev1.VolumeMount{
			{Name: volTmp, MountPath: tmpDir},
			{Name: volConfig, MountPath: tmpConfigDir},
		}...)
	}
	for i := range pod.Spec.Containers {
		pod.Spec.Containers[i].VolumeMounts = mounts
	}

	b.pod = pod
	return b
}

func podName(crd *cosmosv1.CosmosFullNode, ordinal int32) string {
	return kube.ToLabelValue(fmt.Sprintf("%s-%d", appName(crd), ordinal))
}

var fullNodePorts = []corev1.ContainerPort{
	{
		Name:          "api",
		Protocol:      corev1.ProtocolTCP,
		ContainerPort: 1317,
	},
	{
		Name:          "rosetta",
		Protocol:      corev1.ProtocolTCP,
		ContainerPort: 8080,
	},
	{
		Name:          "grpc",
		Protocol:      corev1.ProtocolTCP,
		ContainerPort: 9090,
	},
	{
		Name:          "prometheus",
		Protocol:      corev1.ProtocolTCP,
		ContainerPort: 26660,
	},
	{
		Name:          "p2p",
		Protocol:      corev1.ProtocolTCP,
		ContainerPort: 26656,
	},
	{
		Name:          "rpc",
		Protocol:      corev1.ProtocolTCP,
		ContainerPort: 26657,
	},
	{
		Name:          "web",
		Protocol:      corev1.ProtocolTCP,
		ContainerPort: 9091,
	},
}

const (
	workDir      = "/home/operator"
	chainHomeDir = workDir + "/cosmos"
	tmpDir       = workDir + "/.tmp"
	tmpConfigDir = workDir + "/.config"

	infraToolImage = "ghcr.io/strangelove-ventures/infra-toolkit"
)

var (
	securityContext = &corev1.SecurityContext{
		RunAsUser:                ptr(int64(1025)),
		RunAsGroup:               ptr(int64(1025)),
		RunAsNonRoot:             ptr(true),
		AllowPrivilegeEscalation: ptr(false),
	}
	envVars = []corev1.EnvVar{
		{Name: "HOME", Value: workDir},
		{Name: "CHAIN_HOME", Value: chainHomeDir},
		{Name: "GENESIS_FILE", Value: path.Join(chainHomeDir, "config", "genesis.json")},
		{Name: "CONFIG_DIR", Value: path.Join(chainHomeDir, "config")},
<<<<<<< HEAD
		{Name: "DATA_DIR", Value: path.Join(chainHomeDir, "data")},
=======
>>>>>>> 193bb1ac
	}
)

func initContainers(crd *cosmosv1.CosmosFullNode, moniker string) []corev1.Container {
	tpl := crd.Spec.PodTemplate
	binary := crd.Spec.ChainConfig.Binary
	required := []corev1.Container{
		// Chown, so we have proper permissions.
		{
			Name:    "chown",
			Image:   infraToolImage,
			Command: []string{"sh"},
			Args: []string{"-c", `
set -e
chown 1025:1025 "$HOME"
`},
			Env:             envVars,
			ImagePullPolicy: tpl.ImagePullPolicy,
			WorkingDir:      workDir,
			SecurityContext: nil, // Purposefully nil for chown to succeed.
		},

		{
			Name:    "chain-init",
			Image:   tpl.Image,
			Command: []string{"sh"},
			Args: []string{"-c",
				fmt.Sprintf(`
set -eu
if [ ! -d "$CHAIN_HOME/data" ]; then
	echo "Initializing chain..."
	%s init %s --home "$CHAIN_HOME"
<<<<<<< HEAD
	# Delete the following because downstream containers check the presence of this file.
=======
	# Remove because downstream containers check the presence of this file.
>>>>>>> 193bb1ac
	rm "$GENESIS_FILE"
else
	echo "Skipping chain init; already initialized."
fi

echo "Initializing into tmp dir for downstream processing..."
%s init %s --home "$HOME/.tmp"
`, binary, moniker, binary, moniker),
			},
			Env:             envVars,
			ImagePullPolicy: tpl.ImagePullPolicy,
			WorkingDir:      workDir,
			SecurityContext: securityContext,
		},

		{
			Name:            "init-genesis",
			Image:           infraToolImage,
			Command:         []string{"sh"},
			Args:            []string{"-c", GenesisScript(crd.Spec.ChainConfig)},
			Env:             envVars,
			ImagePullPolicy: tpl.ImagePullPolicy,
			WorkingDir:      workDir,
			SecurityContext: securityContext,
		},

		{
			Name:    "config-merge",
			Image:   infraToolImage,
			Command: []string{"sh"},
			Args: []string{"-c",
				`
set -eu
CONFIG_DIR="$CHAIN_HOME/config"
TMP_DIR="$HOME/.tmp/config"
OVERLAY_DIR="$HOME/.config"
echo "Merging config..."
set -x
config-merge -f toml "$TMP_DIR/config.toml" "$OVERLAY_DIR/config-overlay.toml" > "$CONFIG_DIR/config.toml"
config-merge -f toml "$TMP_DIR/app.toml" "$OVERLAY_DIR/app-overlay.toml" > "$CONFIG_DIR/app.toml"
`,
			},
			Env:             envVars,
			ImagePullPolicy: tpl.ImagePullPolicy,
			WorkingDir:      workDir,
			SecurityContext: securityContext,
		},
	}
<<<<<<< HEAD

	if willRestoreFromSnapshot(crd) {
		required = append(required, corev1.Container{
			Name:            "restore-from-snapshot",
			Image:           infraToolImage,
			Command:         []string{"sh"},
			Args:            []string{"-c", SnapshotScript(crd.Spec.ChainConfig)},
			Env:             envVars,
			ImagePullPolicy: tpl.ImagePullPolicy,
			WorkingDir:      workDir,
			SecurityContext: securityContext,
		})
	}

	return required
=======
>>>>>>> 193bb1ac
}

func startCommandArgs(cfg cosmosv1.CosmosChainConfig) []string {
	args := []string{"start", "--home", chainHomeDir}
	if cfg.SkipInvariants {
		return append(args, "--x-crisis-skip-assert-invariants")
	}
	return args
<<<<<<< HEAD
}

func willRestoreFromSnapshot(crd *cosmosv1.CosmosFullNode) bool {
	return crd.Spec.ChainConfig.SnapshotURL != nil || crd.Spec.ChainConfig.SnapshotScript != nil
=======
>>>>>>> 193bb1ac
}<|MERGE_RESOLUTION|>--- conflicted
+++ resolved
@@ -258,10 +258,7 @@
 		{Name: "CHAIN_HOME", Value: chainHomeDir},
 		{Name: "GENESIS_FILE", Value: path.Join(chainHomeDir, "config", "genesis.json")},
 		{Name: "CONFIG_DIR", Value: path.Join(chainHomeDir, "config")},
-<<<<<<< HEAD
 		{Name: "DATA_DIR", Value: path.Join(chainHomeDir, "data")},
-=======
->>>>>>> 193bb1ac
 	}
 )
 
@@ -294,11 +291,7 @@
 if [ ! -d "$CHAIN_HOME/data" ]; then
 	echo "Initializing chain..."
 	%s init %s --home "$CHAIN_HOME"
-<<<<<<< HEAD
-	# Delete the following because downstream containers check the presence of this file.
-=======
 	# Remove because downstream containers check the presence of this file.
->>>>>>> 193bb1ac
 	rm "$GENESIS_FILE"
 else
 	echo "Skipping chain init; already initialized."
@@ -347,7 +340,6 @@
 			SecurityContext: securityContext,
 		},
 	}
-<<<<<<< HEAD
 
 	if willRestoreFromSnapshot(crd) {
 		required = append(required, corev1.Container{
@@ -363,8 +355,6 @@
 	}
 
 	return required
-=======
->>>>>>> 193bb1ac
 }
 
 func startCommandArgs(cfg cosmosv1.CosmosChainConfig) []string {
@@ -373,11 +363,8 @@
 		return append(args, "--x-crisis-skip-assert-invariants")
 	}
 	return args
-<<<<<<< HEAD
 }
 
 func willRestoreFromSnapshot(crd *cosmosv1.CosmosFullNode) bool {
 	return crd.Spec.ChainConfig.SnapshotURL != nil || crd.Spec.ChainConfig.SnapshotScript != nil
-=======
->>>>>>> 193bb1ac
 }