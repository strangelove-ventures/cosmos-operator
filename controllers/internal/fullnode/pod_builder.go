package fullnode

import (
	"bytes"
	"encoding/hex"
	"encoding/json"
	"errors"
	"fmt"
	"hash/fnv"
	"sync"

	cosmosv1 "github.com/strangelove-ventures/cosmos-operator/api/v1"
	"github.com/strangelove-ventures/cosmos-operator/controllers/internal/kube"
	corev1 "k8s.io/api/core/v1"
	metav1 "k8s.io/apimachinery/pkg/apis/meta/v1"
)

var bufPool = sync.Pool{New: func() any { return new(bytes.Buffer) }}

// PodBuilder builds corev1.Pods
type PodBuilder struct {
	crd *cosmosv1.CosmosFullNode
	pod *corev1.Pod
}

// NewPodBuilder returns a valid PodBuilder.
//
// Panics if any argument is nil.
func NewPodBuilder(crd *cosmosv1.CosmosFullNode) PodBuilder {
	if crd == nil {
		panic(errors.New("nil CosmosFullNode"))
	}

	tpl := crd.Spec.PodTemplate

	pod := corev1.Pod{
		TypeMeta: metav1.TypeMeta{
			Kind:       "Pod",
			APIVersion: "v1",
		},
		ObjectMeta: metav1.ObjectMeta{
			Namespace: crd.Namespace,
			Labels: map[string]string{
				chainLabel:           kube.ToLabelValue(crd.Name),
				kube.ControllerLabel: kube.ToLabelValue("CosmosFullNode"),
				kube.NameLabel:       kube.ToLabelValue(fmt.Sprintf("%s-fullnode", crd.Name)),
				kube.VersionLabel:    kube.ParseImageVersion(tpl.Image),
				kube.RevisionLabel:   podRevisionHash(crd),
			},
			// TODO: prom metrics
			Annotations: make(map[string]string),
		},
		Spec: corev1.PodSpec{
			InitContainers:                nil, // TODO: real chain will need init containers
			TerminationGracePeriodSeconds: valOrDefault(tpl.TerminationGracePeriodSeconds, ptr(int64(30))),
			Affinity:                      tpl.Affinity,
			NodeSelector:                  tpl.NodeSelector,
			Tolerations:                   tpl.Tolerations,
			PriorityClassName:             tpl.PriorityClassName,
			Priority:                      tpl.Priority,
			ImagePullSecrets:              tpl.ImagePullSecrets,
			Containers: []corev1.Container{
				{
					Name:  crd.Name,
					Image: tpl.Image,
					// TODO need binary name
					Command:   []string{"/bin/sh"},
					Args:      []string{"-c", `trap : TERM INT; sleep infinity & wait`},
					Ports:     fullNodePorts,
					Resources: tpl.Resources,
					// TODO (nix - 7/27/22) - Set these values.
					LivenessProbe:  nil,
					ReadinessProbe: nil,
					StartupProbe:   nil,

					ImagePullPolicy: tpl.ImagePullPolicy,
				},
			},
		},
	}

	// Conditionally add custom labels and annotations, preserving key/values already set.
	for k, v := range tpl.Metadata.Labels {
		_, ok := pod.ObjectMeta.Labels[k]
		if !ok {
			pod.ObjectMeta.Labels[k] = kube.ToLabelValue(v)
		}
	}
	for k, v := range tpl.Metadata.Annotations {
		_, ok := pod.ObjectMeta.Annotations[k]
		if !ok {
			pod.ObjectMeta.Annotations[k] = kube.ToLabelValue(v)
		}
	}

	return PodBuilder{
		crd: crd,
		pod: &pod,
	}
}

// Attempts to produce a deterministic hash based on the pod template, so we can detect updates.
// encoding/gob was used at first but proved non-deterministic. JSON by nature is unordered, however thousands
// of fuzz tests showed encoding/json to be deterministic. There are other json packages like jsoniter that sort keys
// if stdlib encoding/json ever becomes a problem.
func podRevisionHash(crd *cosmosv1.CosmosFullNode) string {
	buf := bufPool.Get().(*bytes.Buffer)
	defer buf.Reset()
	defer bufPool.Put(buf)

	enc := json.NewEncoder(buf)
	if err := enc.Encode(crd.Spec.PodTemplate); err != nil {
		panic(err)
	}
	h := fnv.New32()
	_, err := h.Write(buf.Bytes())
	if err != nil {
		panic(err)
	}
	return hex.EncodeToString(h.Sum(nil))
}

// Build assigns the CosmosFullNode crd as the owner and returns a fully constructed pod.
func (b PodBuilder) Build() *corev1.Pod {
	return b.pod
}

// WithOrdinal updates adds name and other metadata to the pod using "ordinal" which is the pod's
// ordered sequence. Pods have deterministic, consistent names similar to a StatefulSet instead of generated names.
func (b PodBuilder) WithOrdinal(ordinal int32) PodBuilder {
	pod := b.pod.DeepCopy()
	name := podName(b.crd.Name, ordinal)

<<<<<<< HEAD
	pod.Annotations[kube.OrdinalAnnotation] = kube.ToIntegerValue(ordinal)
	pod.Labels[kube.InstanceLabel] = kube.ToLabelValue(name)
=======
	pod.Annotations[OrdinalAnnotation] = kube.ToIntegerValue(ordinal)
	pod.Labels[kube.InstanceLabel] = name
>>>>>>> df459b5a

	pod.Name = name

	volName := kube.ToName(fmt.Sprintf("vol-%s-fullnode-%d", b.crd.Name, ordinal))
	pod.Spec.Volumes = []corev1.Volume{
		{
			Name: volName,
			VolumeSource: corev1.VolumeSource{
				PersistentVolumeClaim: &corev1.PersistentVolumeClaimVolumeSource{ClaimName: pvcName(b.crd.Name, ordinal)},
			},
		},
	}
	for i := range pod.Spec.Containers {
		pod.Spec.Containers[i].VolumeMounts = []corev1.VolumeMount{
			{Name: volName, MountPath: "/home/cosmos"}, // TODO (nix - 8/12/22) MountPath may not be correct.
		}
	}

	b.pod = pod
	return b
}

func podName(crdName string, ordinal int32) string {
	return kube.ToLabelValue(fmt.Sprintf("%s-fullnode-%d", crdName, ordinal))
}

var fullNodePorts = []corev1.ContainerPort{
	{
		Name:          "api",
		Protocol:      corev1.ProtocolTCP,
		ContainerPort: 1317,
	},
	{
		Name:          "rosetta",
		Protocol:      corev1.ProtocolTCP,
		ContainerPort: 8080,
	},
	{
		Name:          "grpc",
		Protocol:      corev1.ProtocolTCP,
		ContainerPort: 9090,
	},
	{
		Name:          "prometheus",
		Protocol:      corev1.ProtocolTCP,
		ContainerPort: 26660,
	},
	{
		Name:          "p2p",
		Protocol:      corev1.ProtocolTCP,
		ContainerPort: 26656,
	},
	{
		Name:          "rpc",
		Protocol:      corev1.ProtocolTCP,
		ContainerPort: 26657,
	},
	{
		Name:          "web",
		Protocol:      corev1.ProtocolTCP,
		ContainerPort: 9091,
	},
}<|MERGE_RESOLUTION|>--- conflicted
+++ resolved
@@ -131,13 +131,8 @@
 	pod := b.pod.DeepCopy()
 	name := podName(b.crd.Name, ordinal)
 
-<<<<<<< HEAD
 	pod.Annotations[kube.OrdinalAnnotation] = kube.ToIntegerValue(ordinal)
 	pod.Labels[kube.InstanceLabel] = kube.ToLabelValue(name)
-=======
-	pod.Annotations[OrdinalAnnotation] = kube.ToIntegerValue(ordinal)
-	pod.Labels[kube.InstanceLabel] = name
->>>>>>> df459b5a
 
 	pod.Name = name
 
