--- conflicted
+++ resolved
@@ -193,20 +193,13 @@
 		require.Equal(t, container.Env[2].Value, "/home/operator/cosmos/config/genesis.json")
 		require.Equal(t, container.Env[3].Name, "CONFIG_DIR")
 		require.Equal(t, container.Env[3].Value, "/home/operator/cosmos/config")
-<<<<<<< HEAD
 		require.Equal(t, container.Env[4].Name, "DATA_DIR")
 		require.Equal(t, container.Env[4].Value, "/home/operator/cosmos/data")
-=======
->>>>>>> 193bb1ac
 		require.Equal(t, envVars, container.Env)
 
 		require.Greater(t, len(pod.Spec.InitContainers), 1)
 
-<<<<<<< HEAD
-		require.Equal(t, 5, len(pod.Spec.InitContainers))
-=======
 		require.Equal(t, len(pod.Spec.InitContainers), 4)
->>>>>>> 193bb1ac
 
 		chown := pod.Spec.InitContainers[0]
 		// Can't have security context for chown to succeed.
@@ -284,19 +277,11 @@
 	})
 
 	t.Run("start container command", func(t *testing.T) {
-<<<<<<< HEAD
 		cmdCrd := defaultCRD()
 		cmdCrd.Spec.ChainConfig.Binary = "gaiad"
 		cmdCrd.Spec.PodTemplate.Image = "ghcr.io/cosmoshub:v1.2.3"
 
 		pod := NewPodBuilder(&cmdCrd).WithOrdinal(1).Build()
-=======
-		cmdCrd := crd.DeepCopy()
-		cmdCrd.Spec.ChainConfig.Binary = "gaiad"
-		cmdCrd.Spec.PodTemplate.Image = "ghcr.io/cosmoshub:v1.2.3"
-
-		pod := NewPodBuilder(cmdCrd).WithOrdinal(1).Build()
->>>>>>> 193bb1ac
 		c := pod.Spec.Containers[0]
 
 		require.Equal(t, "ghcr.io/cosmoshub:v1.2.3", c.Image)
@@ -305,11 +290,7 @@
 		require.Equal(t, []string{"start", "--home", "/home/operator/cosmos"}, c.Args)
 
 		cmdCrd.Spec.ChainConfig.SkipInvariants = true
-<<<<<<< HEAD
 		pod = NewPodBuilder(&cmdCrd).WithOrdinal(1).Build()
-=======
-		pod = NewPodBuilder(cmdCrd).WithOrdinal(1).Build()
->>>>>>> 193bb1ac
 		c = pod.Spec.Containers[0]
 
 		require.Equal(t, []string{"gaiad"}, c.Command)
