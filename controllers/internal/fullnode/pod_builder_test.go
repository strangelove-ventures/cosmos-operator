package fullnode

import (
	"strings"
	"testing"

	cosmosv1 "github.com/strangelove-ventures/cosmos-operator/api/v1"
	"github.com/strangelove-ventures/cosmos-operator/controllers/internal/kube"
	"github.com/stretchr/testify/require"
	corev1 "k8s.io/api/core/v1"
	"k8s.io/apimachinery/pkg/api/resource"
	metav1 "k8s.io/apimachinery/pkg/apis/meta/v1"
	"k8s.io/apimachinery/pkg/runtime"
)

func defaultCRD() cosmosv1.CosmosFullNode {
	return cosmosv1.CosmosFullNode{
		ObjectMeta: metav1.ObjectMeta{
			Name:            "osmosis",
			Namespace:       "test",
			ResourceVersion: "_resource_version_",
		},
		Spec: cosmosv1.CosmosFullNodeSpec{
			ChainConfig: cosmosv1.CosmosChainConfig{Network: "mainnet"},
			PodTemplate: cosmosv1.CosmosPodSpec{
				Image: "busybox:v1.2.3",
				Resources: corev1.ResourceRequirements{
					Limits: map[corev1.ResourceName]resource.Quantity{
						corev1.ResourceCPU:    resource.MustParse("5"),
						corev1.ResourceMemory: resource.MustParse("5Gi"),
					},
					Requests: map[corev1.ResourceName]resource.Quantity{
						corev1.ResourceCPU:    resource.MustParse("1"),
						corev1.ResourceMemory: resource.MustParse("500M"),
					},
				},
			},
		},
	}
}

func TestPodBuilder(t *testing.T) {
	scheme := runtime.NewScheme()
	if err := cosmosv1.AddToScheme(scheme); err != nil {
		panic(err)
	}

	t.Parallel()

	crd := defaultCRD()

	t.Run("happy path - critical fields", func(t *testing.T) {
		builder := NewPodBuilder(&crd)
		pod := builder.WithOrdinal(5).Build()

		require.Equal(t, "Pod", pod.Kind)
		require.Equal(t, "v1", pod.APIVersion)

		require.Equal(t, "test", pod.Namespace)
		require.Equal(t, "osmosis-mainnet-fullnode-5", pod.Name)

		require.NotEmpty(t, pod.Labels["app.kubernetes.io/revision"])
		// The fuzz test below tests this property.
		delete(pod.Labels, kube.RevisionLabel)
		wantLabels := map[string]string{
			"app.kubernetes.io/instance":   "osmosis-mainnet-fullnode-5",
			"app.kubernetes.io/created-by": "cosmosfullnode",
			"app.kubernetes.io/name":       "osmosis-mainnet-fullnode",
			"app.kubernetes.io/version":    "v1.2.3",
			"cosmos.strange.love/network":  "mainnet",
		}
		require.Equal(t, wantLabels, pod.Labels)

		require.EqualValues(t, 30, *pod.Spec.TerminationGracePeriodSeconds)

		wantAnnotations := map[string]string{
			"app.kubernetes.io/ordinal": "5",
			// TODO (nix - 8/2/22) Prom metrics here
		}
		require.Equal(t, wantAnnotations, pod.Annotations)

<<<<<<< HEAD
=======
		require.Len(t, pod.Spec.Containers, 1)

		lastContainer := pod.Spec.Containers[len(pod.Spec.Containers)-1]
		require.Equal(t, "osmosis", lastContainer.Name)
		require.Equal(t, "busybox:v1.2.3", lastContainer.Image)
		require.Empty(t, lastContainer.ImagePullPolicy)
		require.Equal(t, crd.Spec.PodTemplate.Resources, lastContainer.Resources)
		require.NotEmpty(t, lastContainer.VolumeMounts) // TODO (nix - 8/12/22) Better assertion once we know what container needs.

		vols := pod.Spec.Volumes
		require.Len(t, vols, 1)
		require.Equal(t, "pvc-osmosis-mainnet-fullnode-5", vols[0].PersistentVolumeClaim.ClaimName)
		require.Equal(t, "vol-chain-home", vols[0].Name)

>>>>>>> 27a5710a
		// Test we don't share or leak data per invocation.
		pod = builder.Build()
		require.Empty(t, pod.Name)

		pod = builder.WithOrdinal(123).Build()
		require.Equal(t, "osmosis-mainnet-fullnode-123", pod.Name)
	})

	t.Run("happy path - ports", func(t *testing.T) {
		pod := NewPodBuilder(&crd).Build()
		ports := pod.Spec.Containers[len(pod.Spec.Containers)-1].Ports

		require.Len(t, ports, 7)

		for i, tt := range []struct {
			Name string
			Port int32
		}{
			{"api", 1317},
			{"rosetta", 8080},
			{"grpc", 9090},
			{"prometheus", 26660},
			{"p2p", 26656},
			{"rpc", 26657},
			{"web", 9091},
		} {
			port := ports[i]
			require.Equal(t, tt.Name, port.Name, tt)
			require.Equal(t, corev1.ProtocolTCP, port.Protocol)
			require.Equal(t, tt.Port, port.ContainerPort)
			require.Zero(t, port.HostPort)
		}
	})

	t.Run("happy path - optional fields", func(t *testing.T) {
		optCrd := crd.DeepCopy()

		optCrd.Spec.PodTemplate.Metadata.Labels = map[string]string{"custom": "label", kube.NameLabel: "should not see me"}
		optCrd.Spec.PodTemplate.Metadata.Annotations = map[string]string{"custom": "annotation", kube.OrdinalAnnotation: "should not see me"}

		optCrd.Spec.PodTemplate.Affinity = &corev1.Affinity{
			PodAffinity: &corev1.PodAffinity{
				RequiredDuringSchedulingIgnoredDuringExecution: []corev1.PodAffinityTerm{{TopologyKey: "affinity1"}},
			},
		}
		optCrd.Spec.PodTemplate.ImagePullPolicy = corev1.PullAlways
		optCrd.Spec.PodTemplate.ImagePullSecrets = []corev1.LocalObjectReference{{Name: "pullSecrets"}}
		optCrd.Spec.PodTemplate.NodeSelector = map[string]string{"node": "test"}
		optCrd.Spec.PodTemplate.Tolerations = []corev1.Toleration{{Key: "toleration1"}}
		optCrd.Spec.PodTemplate.PriorityClassName = "priority1"
		optCrd.Spec.PodTemplate.Priority = ptr(int32(55))
		optCrd.Spec.PodTemplate.TerminationGracePeriodSeconds = ptr(int64(40))

		builder := NewPodBuilder(optCrd)
		pod := builder.WithOrdinal(9).Build()

		require.Equal(t, "label", pod.Labels["custom"])
		// Operator label takes precedence.
		require.Equal(t, "osmosis-mainnet-fullnode", pod.Labels[kube.NameLabel])

		require.Equal(t, "annotation", pod.Annotations["custom"])
		// Operator label takes precedence.
		require.Equal(t, "9", pod.Annotations[kube.OrdinalAnnotation])

		require.Equal(t, optCrd.Spec.PodTemplate.Affinity, pod.Spec.Affinity)
		require.Equal(t, optCrd.Spec.PodTemplate.Tolerations, pod.Spec.Tolerations)
		require.EqualValues(t, 40, *optCrd.Spec.PodTemplate.TerminationGracePeriodSeconds)
		require.Equal(t, optCrd.Spec.PodTemplate.NodeSelector, pod.Spec.NodeSelector)

		require.Equal(t, "priority1", pod.Spec.PriorityClassName)
		require.EqualValues(t, 55, *pod.Spec.Priority)
		require.Equal(t, optCrd.Spec.PodTemplate.ImagePullSecrets, pod.Spec.ImagePullSecrets)

		require.EqualValues(t, "Always", pod.Spec.Containers[0].ImagePullPolicy)
	})

	t.Run("long name", func(t *testing.T) {
		longCrd := crd.DeepCopy()
		longCrd.Name = strings.Repeat("a", 253)

		builder := NewPodBuilder(longCrd)
		pod := builder.WithOrdinal(125).Build()

		require.Regexp(t, `a.*-mainnet-fullnode-125`, pod.Name)

		RequireValidMetadata(t, pod)
	})

	t.Run("containers", func(t *testing.T) {
		const wantWrkDir = "/home/operator"
		crd.Spec.ChainConfig.Binary = "osmosisd"
		builder := NewPodBuilder(&crd)
		pod := builder.WithOrdinal(6).Build()

		require.Len(t, pod.Spec.Containers, 1)

		container := pod.Spec.Containers[0]
		require.Equal(t, "osmosis", container.Name)
		require.Empty(t, container.ImagePullPolicy)
		require.Equal(t, crd.Spec.PodTemplate.Resources, container.Resources)
		require.Equal(t, wantWrkDir, container.WorkingDir)

		require.Equal(t, container.Env[0].Name, "HOME")
		require.Equal(t, container.Env[0].Value, "/home/operator")
		require.Equal(t, container.Env[1].Name, "CHAIN_HOME")
		require.Equal(t, container.Env[1].Value, "/home/operator/cosmos")
		require.Equal(t, envVars, container.Env)

		require.Greater(t, len(pod.Spec.InitContainers), 1)

		chown := pod.Spec.InitContainers[0]
		// Can't have security context for chown to succeed.
		require.Nil(t, chown.SecurityContext)
		require.Equal(t, wantWrkDir, chown.WorkingDir)
		require.Equal(t, envVars, chown.Env)

		for _, c := range pod.Spec.InitContainers[1:] {
			require.Equal(t, envVars, container.Env, c.Name)
			require.Equal(t, wantWrkDir, c.WorkingDir)

			sc := c.SecurityContext
			require.Nil(t, sc.Privileged, c.Name)
			require.EqualValues(t, 1025, *sc.RunAsUser, c.Name)
			require.EqualValues(t, 1025, *sc.RunAsGroup, c.Name)
			require.True(t, *sc.RunAsNonRoot, c.Name)
			require.False(t, *sc.AllowPrivilegeEscalation, c.Name)
			require.Equal(t, envVars, container.Env, c.Name)
		}

		initCont := pod.Spec.InitContainers[1]
		require.Contains(t, initCont.Args[1], `osmosisd init osmosis-mainnet-fullnode-6 --home "$CHAIN_HOME"`)
		require.Contains(t, initCont.Args[1], `osmosisd init osmosis-mainnet-fullnode-6 --home "$HOME/.tmp"`)

		mergeConfig := pod.Spec.InitContainers[2]
		// The order of config-merge arguments is important. Rightmost takes precedence.
		require.Contains(t, mergeConfig.Args[1], `config-merge -f toml "$TMP_DIR/config.toml" "$OVERLAY_DIR/config-overlay.toml" > "$CONFIG_DIR/config.toml"`)
		require.Contains(t, mergeConfig.Args[1], `config-merge -f toml "$TMP_DIR/app.toml" "$OVERLAY_DIR/app-overlay.toml" > "$CONFIG_DIR/app.toml`)
	})

	t.Run("volumes", func(t *testing.T) {
		builder := NewPodBuilder(&crd)
		pod := builder.WithOrdinal(5).Build()

		vols := pod.Spec.Volumes
		require.Len(t, vols, 3)

		require.Equal(t, "vol-chain-home", vols[0].Name)
		require.Equal(t, "pvc-osmosis-mainnet-fullnode-5", vols[0].PersistentVolumeClaim.ClaimName)

		require.Equal(t, "vol-tmp", vols[1].Name)
		require.NotNil(t, vols[1].EmptyDir)

		require.Equal(t, "vol-config", vols[2].Name)
		require.NotNil(t, "osmosis-mainnet-fullnode", vols[2].ConfigMap.Name)
		wantItems := []corev1.KeyToPath{
			{Key: "config-overlay.toml", Path: "config-overlay.toml"},
			{Key: "app-overlay.toml", Path: "app-overlay.toml"},
		}
		require.Equal(t, wantItems, vols[2].ConfigMap.Items)

		for _, c := range pod.Spec.Containers {
			require.Len(t, c.VolumeMounts, 1)
			mount := c.VolumeMounts[0]
			require.Equal(t, "vol-chain-home", mount.Name, c.Name)
			require.Equal(t, "/home/operator/cosmos", mount.MountPath, c.Name)
		}

		for _, c := range pod.Spec.InitContainers {
			require.Len(t, c.VolumeMounts, 3)
			mount := c.VolumeMounts[0]
			require.Equal(t, "vol-chain-home", mount.Name, c.Name)
			require.Equal(t, "/home/operator/cosmos", mount.MountPath, c.Name)

			mount = c.VolumeMounts[1]
			require.Equal(t, "vol-tmp", mount.Name, c.Name)
			require.Equal(t, "/home/operator/.tmp", mount.MountPath, c.Name)

			mount = c.VolumeMounts[2]
			require.Equal(t, "vol-config", mount.Name, c.Name)
			require.Equal(t, "/home/operator/.config", mount.MountPath, c.Name)
		}
	})

	t.Run("start container command", func(t *testing.T) {
		t.Skip("TODO: assert command, skip invariants, etc.")
	})
}

func FuzzPodBuilderBuild(f *testing.F) {
	crd := defaultCRD()
	f.Add("busybox:latest", "cpu")
	f.Fuzz(func(t *testing.T, image, resourceName string) {
		crd.Spec.PodTemplate.Image = image
		crd.Spec.PodTemplate.Resources = corev1.ResourceRequirements{
			Requests: map[corev1.ResourceName]resource.Quantity{corev1.ResourceName(resourceName): resource.MustParse("1")},
		}
		pod1 := NewPodBuilder(&crd).Build()
		pod2 := NewPodBuilder(&crd).Build()

		require.NotEmpty(t, pod1.Labels[kube.RevisionLabel], image)
		require.NotEmpty(t, pod2.Labels[kube.RevisionLabel], image)

		require.Equal(t, pod1.Labels[kube.RevisionLabel], pod2.Labels[kube.RevisionLabel], image)

		crd.Spec.PodTemplate.Resources = corev1.ResourceRequirements{
			Requests: map[corev1.ResourceName]resource.Quantity{corev1.ResourceName(resourceName): resource.MustParse("2")}, // Changed value here.
		}
		pod3 := NewPodBuilder(&crd).Build()

		require.NotEqual(t, pod1.Labels[kube.RevisionLabel], pod3.Labels[kube.RevisionLabel])

		crd.Spec.ChainConfig.ChainID = "mychain-1"
		crd.Spec.ChainConfig.Network = "newnetwork"
		pod4 := NewPodBuilder(&crd).Build()

		require.NotEqual(t, pod3.Labels[kube.RevisionLabel], pod4.Labels[kube.RevisionLabel])
	})
}<|MERGE_RESOLUTION|>--- conflicted
+++ resolved
@@ -79,8 +79,6 @@
 		}
 		require.Equal(t, wantAnnotations, pod.Annotations)
 
-<<<<<<< HEAD
-=======
 		require.Len(t, pod.Spec.Containers, 1)
 
 		lastContainer := pod.Spec.Containers[len(pod.Spec.Containers)-1]
@@ -95,7 +93,6 @@
 		require.Equal(t, "pvc-osmosis-mainnet-fullnode-5", vols[0].PersistentVolumeClaim.ClaimName)
 		require.Equal(t, "vol-chain-home", vols[0].Name)
 
->>>>>>> 27a5710a
 		// Test we don't share or leak data per invocation.
 		pod = builder.Build()
 		require.Empty(t, pod.Name)
