package fullnode

import (
	"strings"
	"testing"

	cosmosv1 "github.com/strangelove-ventures/cosmos-operator/api/v1"
	"github.com/strangelove-ventures/cosmos-operator/controllers/internal/kube"
	"github.com/stretchr/testify/require"
	corev1 "k8s.io/api/core/v1"
	"k8s.io/apimachinery/pkg/api/resource"
	metav1 "k8s.io/apimachinery/pkg/apis/meta/v1"
	"k8s.io/apimachinery/pkg/runtime"
)

func defaultCRD() cosmosv1.CosmosFullNode {
	return cosmosv1.CosmosFullNode{
		ObjectMeta: metav1.ObjectMeta{
			Name:            "osmosis",
			Namespace:       "test",
			ResourceVersion: "_resource_version_",
		},
		Spec: cosmosv1.CosmosFullNodeSpec{
			PodTemplate: cosmosv1.CosmosPodSpec{
				Image: "busybox:v1.2.3",
				Resources: corev1.ResourceRequirements{
					Limits: map[corev1.ResourceName]resource.Quantity{
						corev1.ResourceCPU:    resource.MustParse("5"),
						corev1.ResourceMemory: resource.MustParse("5Gi"),
					},
					Requests: map[corev1.ResourceName]resource.Quantity{
						corev1.ResourceCPU:    resource.MustParse("1"),
						corev1.ResourceMemory: resource.MustParse("500M"),
					},
				},
			},
		},
	}
}

func TestPodBuilder(t *testing.T) {
	scheme := runtime.NewScheme()
	if err := cosmosv1.AddToScheme(scheme); err != nil {
		panic(err)
	}

	t.Parallel()

	crd := defaultCRD()

	t.Run("happy path - critical fields", func(t *testing.T) {
		builder := NewPodBuilder(&crd)
		pod := builder.WithOrdinal(5).Build()

		require.Equal(t, "Pod", pod.Kind)
		require.Equal(t, "v1", pod.APIVersion)

		require.Equal(t, "test", pod.Namespace)
		require.Equal(t, "osmosis-fullnode-5", pod.Name)

		require.NotEmpty(t, pod.Labels["app.kubernetes.io/revision"])
		// The fuzz test below tests this property.
		delete(pod.Labels, kube.RevisionLabel)
		wantLabels := map[string]string{
			"app.kubernetes.io/instance":   "osmosis-fullnode-5",
			"app.kubernetes.io/created-by": "cosmosfullnode",
			"app.kubernetes.io/name":       "osmosis-fullnode",
			"app.kubernetes.io/version":    "v1.2.3",
		}
		require.Equal(t, wantLabels, pod.Labels)

		require.EqualValues(t, 30, *pod.Spec.TerminationGracePeriodSeconds)

		wantAnnotations := map[string]string{
			"app.kubernetes.io/ordinal": "5",
			// TODO (nix - 8/2/22) Prom metrics here
		}
		require.Equal(t, wantAnnotations, pod.Annotations)

		require.Len(t, pod.Spec.Containers, 1)

		lastContainer := pod.Spec.Containers[len(pod.Spec.Containers)-1]
		require.Equal(t, "osmosis", lastContainer.Name)
		require.Equal(t, "busybox:v1.2.3", lastContainer.Image)
		require.Empty(t, lastContainer.ImagePullPolicy)
		require.Equal(t, crd.Spec.PodTemplate.Resources, lastContainer.Resources)
		require.NotEmpty(t, lastContainer.VolumeMounts) // TODO (nix - 8/12/22) Better assertion once we know what container needs.

		vols := pod.Spec.Volumes
		require.Len(t, vols, 1)
		require.Equal(t, "vol-osmosis-fullnode-5", vols[0].Name)
		require.Equal(t, "pvc-osmosis-fullnode-5", vols[0].PersistentVolumeClaim.ClaimName)

		// Test we don't share or leak data per invocation.
		pod = builder.Build()
		require.Empty(t, pod.Name)

		pod = builder.WithOrdinal(123).Build()
		require.Equal(t, "osmosis-fullnode-123", pod.Name)
	})

	t.Run("happy path - ports", func(t *testing.T) {
		pod := NewPodBuilder(&crd).Build()
		ports := pod.Spec.Containers[len(pod.Spec.Containers)-1].Ports

		require.Len(t, ports, 7)

		for i, tt := range []struct {
			Name string
			Port int32
		}{
			{"api", 1317},
			{"rosetta", 8080},
			{"grpc", 9090},
			{"prometheus", 26660},
			{"p2p", 26656},
			{"rpc", 26657},
			{"web", 9091},
		} {
			port := ports[i]
			require.Equal(t, tt.Name, port.Name, tt)
			require.Equal(t, corev1.ProtocolTCP, port.Protocol)
			require.Equal(t, tt.Port, port.ContainerPort)
			require.Zero(t, port.HostPort)
		}
	})

	t.Run("happy path - optional fields", func(t *testing.T) {
		optCrd := crd.DeepCopy()

<<<<<<< HEAD
		optCrd.Spec.PodTemplate.Metadata.Labels = map[string]string{"custom": "label", chainLabel: "should not see me"}
		optCrd.Spec.PodTemplate.Metadata.Annotations = map[string]string{"custom": "annotation", kube.OrdinalAnnotation: "should not see me"}
=======
		optCrd.Spec.PodTemplate.Metadata.Labels = map[string]string{"custom": "label", kube.NameLabel: "should not see me"}
		optCrd.Spec.PodTemplate.Metadata.Annotations = map[string]string{"custom": "annotation", OrdinalAnnotation: "should not see me"}
>>>>>>> 1d91f3ff

		optCrd.Spec.PodTemplate.Affinity = &corev1.Affinity{
			PodAffinity: &corev1.PodAffinity{
				RequiredDuringSchedulingIgnoredDuringExecution: []corev1.PodAffinityTerm{{TopologyKey: "affinity1"}},
			},
		}
		optCrd.Spec.PodTemplate.ImagePullPolicy = corev1.PullAlways
		optCrd.Spec.PodTemplate.ImagePullSecrets = []corev1.LocalObjectReference{{Name: "pullSecrets"}}
		optCrd.Spec.PodTemplate.NodeSelector = map[string]string{"node": "test"}
		optCrd.Spec.PodTemplate.Tolerations = []corev1.Toleration{{Key: "toleration1"}}
		optCrd.Spec.PodTemplate.PriorityClassName = "priority1"
		optCrd.Spec.PodTemplate.Priority = ptr(int32(55))
		optCrd.Spec.PodTemplate.TerminationGracePeriodSeconds = ptr(int64(40))

		builder := NewPodBuilder(optCrd)
		pod := builder.WithOrdinal(9).Build()

		require.Equal(t, "label", pod.Labels["custom"])
		// Operator label takes precedence.
		require.Equal(t, "osmosis-fullnode", pod.Labels[kube.NameLabel])

		require.Equal(t, "annotation", pod.Annotations["custom"])
		// Operator label takes precedence.
		require.Equal(t, "9", pod.Annotations[kube.OrdinalAnnotation])

		require.Equal(t, optCrd.Spec.PodTemplate.Affinity, pod.Spec.Affinity)
		require.Equal(t, optCrd.Spec.PodTemplate.Tolerations, pod.Spec.Tolerations)
		require.EqualValues(t, 40, *optCrd.Spec.PodTemplate.TerminationGracePeriodSeconds)
		require.Equal(t, optCrd.Spec.PodTemplate.NodeSelector, pod.Spec.NodeSelector)

		require.Equal(t, "priority1", pod.Spec.PriorityClassName)
		require.EqualValues(t, 55, *pod.Spec.Priority)
		require.Equal(t, optCrd.Spec.PodTemplate.ImagePullSecrets, pod.Spec.ImagePullSecrets)

		require.EqualValues(t, "Always", pod.Spec.Containers[0].ImagePullPolicy)
	})

	t.Run("long name", func(t *testing.T) {
		longCrd := crd.DeepCopy()
		longCrd.Name = strings.Repeat("a", 253)

		builder := NewPodBuilder(longCrd)
		pod := builder.WithOrdinal(125).Build()

		require.Regexp(t, `a.*-fullnode-125`, pod.Name)

		RequireValidMetadata(t, pod)
	})
}

func FuzzPodBuilderBuild(f *testing.F) {
	crd := defaultCRD()
	f.Add("busybox:latest", "cpu")
	f.Fuzz(func(t *testing.T, image, resourceName string) {
		crd.Spec.PodTemplate.Image = image
		crd.Spec.PodTemplate.Resources = corev1.ResourceRequirements{
			Requests: map[corev1.ResourceName]resource.Quantity{corev1.ResourceName(resourceName): resource.MustParse("1")},
		}
		pod1 := NewPodBuilder(&crd).Build()
		pod2 := NewPodBuilder(&crd).Build()

		require.NotEmpty(t, pod1.Labels[kube.RevisionLabel], image)
		require.NotEmpty(t, pod2.Labels[kube.RevisionLabel], image)

		require.Equal(t, pod1.Labels[kube.RevisionLabel], pod2.Labels[kube.RevisionLabel], image)

		crd.Spec.PodTemplate.Resources = corev1.ResourceRequirements{
			Requests: map[corev1.ResourceName]resource.Quantity{corev1.ResourceName(resourceName): resource.MustParse("2")}, // Changed value here.
		}
		pod3 := NewPodBuilder(&crd).Build()

		require.NotEqual(t, pod1.Labels[kube.RevisionLabel], pod3.Labels[kube.RevisionLabel])
	})
}<|MERGE_RESOLUTION|>--- conflicted
+++ resolved
@@ -128,13 +128,8 @@
 	t.Run("happy path - optional fields", func(t *testing.T) {
 		optCrd := crd.DeepCopy()
 
-<<<<<<< HEAD
 		optCrd.Spec.PodTemplate.Metadata.Labels = map[string]string{"custom": "label", chainLabel: "should not see me"}
 		optCrd.Spec.PodTemplate.Metadata.Annotations = map[string]string{"custom": "annotation", kube.OrdinalAnnotation: "should not see me"}
-=======
-		optCrd.Spec.PodTemplate.Metadata.Labels = map[string]string{"custom": "label", kube.NameLabel: "should not see me"}
-		optCrd.Spec.PodTemplate.Metadata.Annotations = map[string]string{"custom": "annotation", OrdinalAnnotation: "should not see me"}
->>>>>>> 1d91f3ff
 
 		optCrd.Spec.PodTemplate.Affinity = &corev1.Affinity{
 			PodAffinity: &corev1.PodAffinity{
