--- conflicted
+++ resolved
@@ -17,11 +17,8 @@
 
 // BuildServices returns a list of services given the crd.
 //
-<<<<<<< HEAD
-=======
 // Creates a single RPC service, likely for use with an Ingress.
 //
->>>>>>> 80ed59ba
 // Creates 1 p2p service per pod. P2P diverges from traditional web and kubernetes architecture which calls for a single
 // p2p service backed by multiple pods.
 // Pods may be in various states even with proper readiness probes.
@@ -58,13 +55,6 @@
 				Selector:              map[string]string{kube.InstanceLabel: instanceName(crd, i)},
 				Type:                  corev1.ServiceTypeLoadBalancer,
 				ExternalTrafficPolicy: corev1.ServiceExternalTrafficPolicyTypeLocal,
-<<<<<<< HEAD
-			},
-		}
-	}
-
-	return p2ps
-=======
 			},
 		}
 	}
@@ -136,18 +126,14 @@
 	}
 
 	return svc
->>>>>>> 80ed59ba
 }
 
 func p2pServiceName(crd *cosmosv1.CosmosFullNode, ordinal int32) string {
 	return fmt.Sprintf("%s-p2p-%d", appName(crd), ordinal)
-<<<<<<< HEAD
-=======
 }
 
 func rpcServiceName(crd *cosmosv1.CosmosFullNode) string {
 	return fmt.Sprintf("%s-rpc", appName(crd))
->>>>>>> 80ed59ba
 }
 
 // only requires update if the labels change
