module github.com/strangelove-ventures/cosmos-operator

go 1.23.2

require (
	cosmossdk.io/log v1.2.1
	cosmossdk.io/store v1.0.0-rc.0
	github.com/BurntSushi/toml v1.4.0
	github.com/cosmos/cosmos-db v1.0.0
	github.com/go-logr/logr v1.4.2
	github.com/go-logr/zapr v1.3.0
	github.com/kubernetes-csi/external-snapshotter/client/v6 v6.1.0
	github.com/peterbourgon/mergemap v0.0.1
	github.com/pkg/profile v1.7.0
	github.com/robfig/cron/v3 v3.0.1
	github.com/samber/lo v1.47.0
	github.com/spf13/cobra v1.8.1
	github.com/spf13/viper v1.19.0
	github.com/stretchr/testify v1.10.0
	go.uber.org/goleak v1.3.0
	go.uber.org/zap v1.27.0
<<<<<<< HEAD
	golang.org/x/exp v0.0.0-20240719175910-8a7402abbf56
	golang.org/x/sync v0.10.0
=======
	golang.org/x/exp v0.0.0-20230905200255-921286631fa9
	golang.org/x/sync v0.11.0
>>>>>>> 8ecb9f2e
	gopkg.in/inf.v0 v0.9.1
	k8s.io/api v0.25.5
	k8s.io/apimachinery v0.25.5
	k8s.io/client-go v0.25.5
	sigs.k8s.io/controller-runtime v0.13.1
)

require (
	cloud.google.com/go/compute/metadata v0.5.2 // indirect
	cosmossdk.io/errors v1.0.0 // indirect
	cosmossdk.io/math v1.4.0 // indirect
	github.com/Azure/go-autorest v14.2.0+incompatible // indirect
	github.com/Azure/go-autorest/autorest v0.11.27 // indirect
	github.com/Azure/go-autorest/autorest/adal v0.9.20 // indirect
	github.com/Azure/go-autorest/autorest/date v0.3.0 // indirect
	github.com/Azure/go-autorest/logger v0.2.1 // indirect
	github.com/Azure/go-autorest/tracing v0.6.0 // indirect
	github.com/DataDog/zstd v1.5.5 // indirect
	github.com/beorn7/perks v1.0.1 // indirect
	github.com/cespare/xxhash/v2 v2.3.0 // indirect
	github.com/cockroachdb/errors v1.11.3 // indirect
	github.com/cockroachdb/fifo v0.0.0-20240606204812-0bbfbd93a7ce // indirect
	github.com/cockroachdb/logtags v0.0.0-20230118201751-21c54148d20b // indirect
	github.com/cockroachdb/pebble v1.1.1 // indirect
	github.com/cockroachdb/redact v1.1.5 // indirect
	github.com/cockroachdb/tokenbucket v0.0.0-20230807174530-cc333fc44b06 // indirect
	github.com/cometbft/cometbft v0.38.17 // indirect
	github.com/cosmos/gogoproto v1.7.0 // indirect
	github.com/cosmos/iavl v1.0.0-rc.1 // indirect
	github.com/cosmos/ics23/go v0.10.0 // indirect
	github.com/davecgh/go-spew v1.1.2-0.20180830191138-d8f796af33cc // indirect
	github.com/decred/dcrd/dcrec/secp256k1/v4 v4.3.0 // indirect
	github.com/emicklei/dot v1.4.2 // indirect
	github.com/emicklei/go-restful/v3 v3.9.0 // indirect
	github.com/evanphx/json-patch/v5 v5.6.0 // indirect
	github.com/felixge/fgprof v0.9.3 // indirect
	github.com/fsnotify/fsnotify v1.7.0 // indirect
	github.com/getsentry/sentry-go v0.27.0 // indirect
	github.com/go-openapi/jsonpointer v0.19.5 // indirect
	github.com/go-openapi/jsonreference v0.20.0 // indirect
	github.com/go-openapi/swag v0.22.3 // indirect
	github.com/gogo/protobuf v1.3.2 // indirect
	github.com/golang-jwt/jwt/v4 v4.5.1 // indirect
	github.com/golang/groupcache v0.0.0-20210331224755-41bb18bfe9da // indirect
	github.com/golang/protobuf v1.5.4 // indirect
	github.com/golang/snappy v0.0.4 // indirect
	github.com/google/btree v1.1.3 // indirect
	github.com/google/gnostic v0.6.9 // indirect
	github.com/google/go-cmp v0.6.0 // indirect
	github.com/google/gofuzz v1.2.0 // indirect
	github.com/google/pprof v0.0.0-20230228050547-1710fef4ab10 // indirect
	github.com/google/uuid v1.6.0 // indirect
	github.com/hashicorp/go-immutable-radix v1.3.1 // indirect
	github.com/hashicorp/go-metrics v0.5.1 // indirect
	github.com/hashicorp/golang-lru v1.0.2 // indirect
	github.com/hashicorp/hcl v1.0.0 // indirect
	github.com/imdario/mergo v0.3.13 // indirect
	github.com/inconshreveable/mousetrap v1.1.0 // indirect
	github.com/josharian/intern v1.0.0 // indirect
	github.com/json-iterator/go v1.1.12 // indirect
	github.com/klauspost/compress v1.17.9 // indirect
	github.com/kr/pretty v0.3.1 // indirect
	github.com/kr/text v0.2.0 // indirect
	github.com/linxGnu/grocksdb v1.8.14 // indirect
	github.com/magiconair/properties v1.8.7 // indirect
	github.com/mailru/easyjson v0.7.7 // indirect
	github.com/mattn/go-colorable v0.1.13 // indirect
	github.com/mattn/go-isatty v0.0.19 // indirect
	github.com/mitchellh/mapstructure v1.5.0 // indirect
	github.com/modern-go/concurrent v0.0.0-20180306012644-bacd9c7ef1dd // indirect
	github.com/modern-go/reflect2 v1.0.2 // indirect
	github.com/munnerz/goautoneg v0.0.0-20191010083416-a7dc8b61c822 // indirect
	github.com/oasisprotocol/curve25519-voi v0.0.0-20220708102147-0a8a51822cae // indirect
	github.com/pelletier/go-toml/v2 v2.2.2 // indirect
	github.com/petermattis/goid v0.0.0-20240813172612-4fcff4a6cae7 // indirect
	github.com/pkg/errors v0.9.1 // indirect
	github.com/pmezard/go-difflib v1.0.1-0.20181226105442-5d4384ee4fb2 // indirect
	github.com/prometheus/client_golang v1.20.5 // indirect
	github.com/prometheus/client_model v0.6.1 // indirect
	github.com/prometheus/common v0.62.0 // indirect
	github.com/prometheus/procfs v0.15.1 // indirect
	github.com/rogpeppe/go-internal v1.12.0 // indirect
	github.com/rs/zerolog v1.30.0 // indirect
	github.com/sagikazarmark/locafero v0.4.0 // indirect
	github.com/sagikazarmark/slog-shim v0.1.0 // indirect
	github.com/sasha-s/go-deadlock v0.3.5 // indirect
	github.com/sourcegraph/conc v0.3.0 // indirect
	github.com/spf13/afero v1.11.0 // indirect
	github.com/spf13/cast v1.6.0 // indirect
	github.com/spf13/pflag v1.0.5 // indirect
	github.com/subosito/gotenv v1.6.0 // indirect
	github.com/syndtr/goleveldb v1.0.1-0.20220721030215-126854af5e6d // indirect
	github.com/tidwall/btree v1.6.0 // indirect
	go.uber.org/multierr v1.11.0 // indirect
<<<<<<< HEAD
	golang.org/x/crypto v0.32.0 // indirect
	golang.org/x/net v0.34.0 // indirect
	golang.org/x/oauth2 v0.24.0 // indirect
	golang.org/x/sys v0.29.0 // indirect
	golang.org/x/term v0.28.0 // indirect
	golang.org/x/text v0.21.0 // indirect
=======
	golang.org/x/crypto v0.35.0 // indirect
	golang.org/x/net v0.36.0 // indirect
	golang.org/x/oauth2 v0.18.0 // indirect
	golang.org/x/sys v0.30.0 // indirect
	golang.org/x/term v0.29.0 // indirect
	golang.org/x/text v0.22.0 // indirect
>>>>>>> 8ecb9f2e
	golang.org/x/time v0.5.0 // indirect
	gomodules.xyz/jsonpatch/v2 v2.2.0 // indirect
	google.golang.org/genproto/googleapis/rpc v0.0.0-20241202173237-19429a94021a // indirect
	google.golang.org/grpc v1.70.0 // indirect
	google.golang.org/protobuf v1.36.4 // indirect
	gopkg.in/ini.v1 v1.67.0 // indirect
	gopkg.in/yaml.v2 v2.4.0 // indirect
	gopkg.in/yaml.v3 v3.0.1 // indirect
	k8s.io/apiextensions-apiserver v0.25.0 // indirect
	k8s.io/component-base v0.25.0 // indirect
	k8s.io/klog/v2 v2.80.1 // indirect
	k8s.io/kube-openapi v0.0.0-20220803164354-a70c9af30aea // indirect
	k8s.io/utils v0.0.0-20220728103510-ee6ede2d64ed // indirect
	sigs.k8s.io/json v0.0.0-20220713155537-f223a00ba0e2 // indirect
	sigs.k8s.io/structured-merge-diff/v4 v4.2.3 // indirect
	sigs.k8s.io/yaml v1.4.0 // indirect
)<|MERGE_RESOLUTION|>--- conflicted
+++ resolved
@@ -19,13 +19,8 @@
 	github.com/stretchr/testify v1.10.0
 	go.uber.org/goleak v1.3.0
 	go.uber.org/zap v1.27.0
-<<<<<<< HEAD
 	golang.org/x/exp v0.0.0-20240719175910-8a7402abbf56
-	golang.org/x/sync v0.10.0
-=======
-	golang.org/x/exp v0.0.0-20230905200255-921286631fa9
 	golang.org/x/sync v0.11.0
->>>>>>> 8ecb9f2e
 	gopkg.in/inf.v0 v0.9.1
 	k8s.io/api v0.25.5
 	k8s.io/apimachinery v0.25.5
@@ -120,21 +115,12 @@
 	github.com/syndtr/goleveldb v1.0.1-0.20220721030215-126854af5e6d // indirect
 	github.com/tidwall/btree v1.6.0 // indirect
 	go.uber.org/multierr v1.11.0 // indirect
-<<<<<<< HEAD
-	golang.org/x/crypto v0.32.0 // indirect
-	golang.org/x/net v0.34.0 // indirect
-	golang.org/x/oauth2 v0.24.0 // indirect
-	golang.org/x/sys v0.29.0 // indirect
-	golang.org/x/term v0.28.0 // indirect
-	golang.org/x/text v0.21.0 // indirect
-=======
 	golang.org/x/crypto v0.35.0 // indirect
 	golang.org/x/net v0.36.0 // indirect
-	golang.org/x/oauth2 v0.18.0 // indirect
+	golang.org/x/oauth2 v0.24.0 // indirect
 	golang.org/x/sys v0.30.0 // indirect
 	golang.org/x/term v0.29.0 // indirect
 	golang.org/x/text v0.22.0 // indirect
->>>>>>> 8ecb9f2e
 	golang.org/x/time v0.5.0 // indirect
 	gomodules.xyz/jsonpatch/v2 v2.2.0 // indirect
 	google.golang.org/genproto/googleapis/rpc v0.0.0-20241202173237-19429a94021a // indirect
