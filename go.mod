module github.com/strangelove-ventures/cosmos-operator

go 1.23.2

require (
	cosmossdk.io/log v1.2.1
	cosmossdk.io/store v1.0.0-rc.0
	github.com/BurntSushi/toml v1.3.2
	github.com/cosmos/cosmos-db v1.0.0
	github.com/go-logr/logr v1.4.2
	github.com/go-logr/zapr v1.3.0
	github.com/kubernetes-csi/external-snapshotter/client/v6 v6.1.0
	github.com/peterbourgon/mergemap v0.0.1
	github.com/pkg/profile v1.7.0
	github.com/robfig/cron/v3 v3.0.1
	github.com/samber/lo v1.47.0
	github.com/spf13/cobra v1.8.1
	github.com/spf13/viper v1.16.0
	github.com/stretchr/testify v1.9.0
	go.uber.org/goleak v1.3.0
	go.uber.org/zap v1.26.0
	golang.org/x/exp v0.0.0-20230817173708-d852ddb80c63
	golang.org/x/sync v0.10.0
	gopkg.in/inf.v0 v0.9.1
	k8s.io/api v0.32.0
	k8s.io/apimachinery v0.32.0
	k8s.io/client-go v0.32.0
	sigs.k8s.io/controller-runtime v0.16.5
)

require (
	cosmossdk.io/errors v1.0.0 // indirect
	cosmossdk.io/math v1.4.0 // indirect
	github.com/DataDog/zstd v1.5.5 // indirect
	github.com/beorn7/perks v1.0.1 // indirect
	github.com/btcsuite/btcd/btcec/v2 v2.3.2 // indirect
	github.com/cespare/xxhash/v2 v2.2.0 // indirect
	github.com/cockroachdb/errors v1.10.0 // indirect
	github.com/cockroachdb/logtags v0.0.0-20230118201751-21c54148d20b // indirect
	github.com/cockroachdb/pebble v0.0.0-20230525220056-bb4fc9527b3b // indirect
	github.com/cockroachdb/redact v1.1.5 // indirect
	github.com/cometbft/cometbft v0.38.0-rc3 // indirect
	github.com/cosmos/gogoproto v1.4.11 // indirect
	github.com/cosmos/iavl v1.0.0-rc.1 // indirect
	github.com/cosmos/ics23/go v0.10.0 // indirect
	github.com/davecgh/go-spew v1.1.2-0.20180830191138-d8f796af33cc // indirect
	github.com/decred/dcrd/dcrec/secp256k1/v4 v4.2.0 // indirect
	github.com/emicklei/dot v1.4.2 // indirect
	github.com/emicklei/go-restful/v3 v3.11.0 // indirect
	github.com/evanphx/json-patch/v5 v5.6.0 // indirect
	github.com/felixge/fgprof v0.9.3 // indirect
	github.com/fsnotify/fsnotify v1.6.0 // indirect
	github.com/fxamacker/cbor/v2 v2.7.0 // indirect
	github.com/getsentry/sentry-go v0.21.0 // indirect
	github.com/go-openapi/jsonpointer v0.21.0 // indirect
	github.com/go-openapi/jsonreference v0.20.2 // indirect
	github.com/go-openapi/swag v0.23.0 // indirect
	github.com/gogo/protobuf v1.3.2 // indirect
	github.com/golang/protobuf v1.5.4 // indirect
	github.com/golang/snappy v0.0.4 // indirect
	github.com/google/btree v1.1.2 // indirect
	github.com/google/gnostic-models v0.6.8 // indirect
	github.com/google/go-cmp v0.6.0 // indirect
	github.com/google/gofuzz v1.2.0 // indirect
	github.com/google/pprof v0.0.0-20241029153458-d1b30febd7db // indirect
	github.com/google/uuid v1.6.0 // indirect
	github.com/hashicorp/go-immutable-radix v1.3.1 // indirect
	github.com/hashicorp/go-metrics v0.5.1 // indirect
	github.com/hashicorp/golang-lru v1.0.2 // indirect
	github.com/hashicorp/hcl v1.0.0 // indirect
	github.com/inconshreveable/mousetrap v1.1.0 // indirect
	github.com/josharian/intern v1.0.0 // indirect
	github.com/json-iterator/go v1.1.12 // indirect
	github.com/klauspost/compress v1.16.5 // indirect
	github.com/kr/pretty v0.3.1 // indirect
	github.com/kr/text v0.2.0 // indirect
	github.com/linxGnu/grocksdb v1.7.16 // indirect
	github.com/magiconair/properties v1.8.7 // indirect
	github.com/mailru/easyjson v0.7.7 // indirect
	github.com/mattn/go-colorable v0.1.13 // indirect
	github.com/mattn/go-isatty v0.0.19 // indirect
	github.com/matttproud/golang_protobuf_extensions v1.0.4 // indirect
	github.com/mitchellh/mapstructure v1.5.0 // indirect
	github.com/modern-go/concurrent v0.0.0-20180306012644-bacd9c7ef1dd // indirect
	github.com/modern-go/reflect2 v1.0.2 // indirect
	github.com/munnerz/goautoneg v0.0.0-20191010083416-a7dc8b61c822 // indirect
	github.com/oasisprotocol/curve25519-voi v0.0.0-20220708102147-0a8a51822cae // indirect
	github.com/pelletier/go-toml/v2 v2.0.8 // indirect
	github.com/petermattis/goid v0.0.0-20221215004737-a150e88a970d // indirect
	github.com/pkg/errors v0.9.1 // indirect
	github.com/pmezard/go-difflib v1.0.1-0.20181226105442-5d4384ee4fb2 // indirect
	github.com/prometheus/client_golang v1.16.0 // indirect
	github.com/prometheus/client_model v0.4.0 // indirect
	github.com/prometheus/common v0.44.0 // indirect
	github.com/prometheus/procfs v0.10.1 // indirect
	github.com/rogpeppe/go-internal v1.12.0 // indirect
	github.com/rs/zerolog v1.30.0 // indirect
	github.com/sasha-s/go-deadlock v0.3.1 // indirect
	github.com/spf13/afero v1.9.5 // indirect
	github.com/spf13/cast v1.5.1 // indirect
	github.com/spf13/jwalterweatherman v1.1.0 // indirect
	github.com/spf13/pflag v1.0.5 // indirect
	github.com/subosito/gotenv v1.4.2 // indirect
	github.com/syndtr/goleveldb v1.0.1-0.20220721030215-126854af5e6d // indirect
	github.com/tidwall/btree v1.6.0 // indirect
	github.com/x448/float16 v0.8.4 // indirect
	go.uber.org/multierr v1.11.0 // indirect
	golang.org/x/crypto v0.31.0 // indirect
<<<<<<< HEAD
	golang.org/x/net v0.30.0 // indirect
	golang.org/x/oauth2 v0.23.0 // indirect
=======
	golang.org/x/net v0.33.0 // indirect
	golang.org/x/oauth2 v0.8.0 // indirect
>>>>>>> 9f7d7722
	golang.org/x/sys v0.28.0 // indirect
	golang.org/x/term v0.27.0 // indirect
	golang.org/x/text v0.21.0 // indirect
	golang.org/x/time v0.7.0 // indirect
	gomodules.xyz/jsonpatch/v2 v2.4.0 // indirect
	google.golang.org/genproto/googleapis/rpc v0.0.0-20230815205213-6bfd019c3878 // indirect
	google.golang.org/grpc v1.57.1 // indirect
	google.golang.org/protobuf v1.35.1 // indirect
	gopkg.in/evanphx/json-patch.v4 v4.12.0 // indirect
	gopkg.in/ini.v1 v1.67.0 // indirect
	gopkg.in/yaml.v3 v3.0.1 // indirect
	k8s.io/apiextensions-apiserver v0.28.3 // indirect
	k8s.io/component-base v0.28.3 // indirect
	k8s.io/klog/v2 v2.130.1 // indirect
	k8s.io/kube-openapi v0.0.0-20241105132330-32ad38e42d3f // indirect
	k8s.io/utils v0.0.0-20241104100929-3ea5e8cea738 // indirect
	sigs.k8s.io/json v0.0.0-20241010143419-9aa6b5e7a4b3 // indirect
	sigs.k8s.io/structured-merge-diff/v4 v4.4.2 // indirect
	sigs.k8s.io/yaml v1.4.0 // indirect
)<|MERGE_RESOLUTION|>--- conflicted
+++ resolved
@@ -106,13 +106,8 @@
 	github.com/x448/float16 v0.8.4 // indirect
 	go.uber.org/multierr v1.11.0 // indirect
 	golang.org/x/crypto v0.31.0 // indirect
-<<<<<<< HEAD
-	golang.org/x/net v0.30.0 // indirect
 	golang.org/x/oauth2 v0.23.0 // indirect
-=======
 	golang.org/x/net v0.33.0 // indirect
-	golang.org/x/oauth2 v0.8.0 // indirect
->>>>>>> 9f7d7722
 	golang.org/x/sys v0.28.0 // indirect
 	golang.org/x/term v0.27.0 // indirect
 	golang.org/x/text v0.21.0 // indirect
