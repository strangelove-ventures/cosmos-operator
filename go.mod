module github.com/strangelove-ventures/cosmos-operator

go 1.23.2

require (
	cosmossdk.io/log v1.2.1
	cosmossdk.io/store v1.0.0-rc.0
	github.com/BurntSushi/toml v1.3.2
	github.com/cosmos/cosmos-db v1.0.0
	github.com/go-logr/logr v1.3.0
	github.com/go-logr/zapr v1.2.4
	github.com/kubernetes-csi/external-snapshotter/client/v6 v6.1.0
	github.com/peterbourgon/mergemap v0.0.1
	github.com/pkg/profile v1.7.0
	github.com/robfig/cron/v3 v3.0.1
	github.com/samber/lo v1.38.1
	github.com/spf13/cobra v1.8.0
	github.com/spf13/viper v1.16.0
	github.com/stretchr/testify v1.8.4
	go.uber.org/goleak v1.2.1
	go.uber.org/zap v1.26.0
	golang.org/x/exp v0.0.0-20230817173708-d852ddb80c63
	golang.org/x/sync v0.3.0
	gopkg.in/inf.v0 v0.9.1
	k8s.io/api v0.29.1
	k8s.io/apimachinery v0.29.1
	k8s.io/client-go v0.29.1
	sigs.k8s.io/controller-runtime v0.13.1
)

require (
	cosmossdk.io/errors v1.0.0 // indirect
	cosmossdk.io/math v1.1.2 // indirect
	github.com/DataDog/zstd v1.5.5 // indirect
	github.com/beorn7/perks v1.0.1 // indirect
	github.com/btcsuite/btcd/btcec/v2 v2.3.2 // indirect
	github.com/cespare/xxhash/v2 v2.2.0 // indirect
	github.com/cockroachdb/errors v1.10.0 // indirect
	github.com/cockroachdb/logtags v0.0.0-20230118201751-21c54148d20b // indirect
	github.com/cockroachdb/pebble v0.0.0-20230525220056-bb4fc9527b3b // indirect
	github.com/cockroachdb/redact v1.1.5 // indirect
	github.com/cometbft/cometbft v0.38.0-rc3 // indirect
	github.com/cosmos/gogoproto v1.4.11 // indirect
	github.com/cosmos/iavl v1.0.0-rc.1 // indirect
	github.com/cosmos/ics23/go v0.10.0 // indirect
	github.com/davecgh/go-spew v1.1.1 // indirect
	github.com/decred/dcrd/dcrec/secp256k1/v4 v4.2.0 // indirect
	github.com/emicklei/dot v1.4.2 // indirect
	github.com/emicklei/go-restful/v3 v3.11.0 // indirect
	github.com/evanphx/json-patch/v5 v5.6.0 // indirect
	github.com/felixge/fgprof v0.9.3 // indirect
	github.com/fsnotify/fsnotify v1.6.0 // indirect
	github.com/getsentry/sentry-go v0.21.0 // indirect
	github.com/go-openapi/jsonpointer v0.19.6 // indirect
	github.com/go-openapi/jsonreference v0.20.2 // indirect
	github.com/go-openapi/swag v0.22.3 // indirect
	github.com/gogo/protobuf v1.3.2 // indirect
	github.com/golang/groupcache v0.0.0-20210331224755-41bb18bfe9da // indirect
	github.com/golang/protobuf v1.5.3 // indirect
	github.com/golang/snappy v0.0.4 // indirect
	github.com/google/btree v1.1.2 // indirect
	github.com/google/gnostic-models v0.6.8 // indirect
	github.com/google/go-cmp v0.6.0 // indirect
	github.com/google/gofuzz v1.2.0 // indirect
	github.com/google/pprof v0.0.0-20230228050547-1710fef4ab10 // indirect
	github.com/google/uuid v1.3.0 // indirect
	github.com/hashicorp/go-immutable-radix v1.3.1 // indirect
	github.com/hashicorp/go-metrics v0.5.1 // indirect
	github.com/hashicorp/golang-lru v1.0.2 // indirect
	github.com/hashicorp/hcl v1.0.0 // indirect
	github.com/imdario/mergo v0.3.13 // indirect
	github.com/inconshreveable/mousetrap v1.1.0 // indirect
	github.com/josharian/intern v1.0.0 // indirect
	github.com/json-iterator/go v1.1.12 // indirect
	github.com/klauspost/compress v1.16.5 // indirect
	github.com/kr/pretty v0.3.1 // indirect
	github.com/kr/text v0.2.0 // indirect
	github.com/linxGnu/grocksdb v1.7.16 // indirect
	github.com/magiconair/properties v1.8.7 // indirect
	github.com/mailru/easyjson v0.7.7 // indirect
	github.com/mattn/go-colorable v0.1.13 // indirect
	github.com/mattn/go-isatty v0.0.19 // indirect
	github.com/matttproud/golang_protobuf_extensions v1.0.4 // indirect
	github.com/mitchellh/mapstructure v1.5.0 // indirect
	github.com/modern-go/concurrent v0.0.0-20180306012644-bacd9c7ef1dd // indirect
	github.com/modern-go/reflect2 v1.0.2 // indirect
	github.com/munnerz/goautoneg v0.0.0-20191010083416-a7dc8b61c822 // indirect
	github.com/oasisprotocol/curve25519-voi v0.0.0-20220708102147-0a8a51822cae // indirect
	github.com/pelletier/go-toml/v2 v2.0.8 // indirect
	github.com/petermattis/goid v0.0.0-20221215004737-a150e88a970d // indirect
	github.com/pkg/errors v0.9.1 // indirect
	github.com/pmezard/go-difflib v1.0.0 // indirect
	github.com/prometheus/client_golang v1.16.0 // indirect
	github.com/prometheus/client_model v0.4.0 // indirect
	github.com/prometheus/common v0.44.0 // indirect
	github.com/prometheus/procfs v0.10.1 // indirect
	github.com/rogpeppe/go-internal v1.10.0 // indirect
	github.com/rs/zerolog v1.30.0 // indirect
	github.com/sasha-s/go-deadlock v0.3.1 // indirect
	github.com/spf13/afero v1.9.5 // indirect
	github.com/spf13/cast v1.5.1 // indirect
	github.com/spf13/jwalterweatherman v1.1.0 // indirect
	github.com/spf13/pflag v1.0.5 // indirect
	github.com/subosito/gotenv v1.4.2 // indirect
	github.com/syndtr/goleveldb v1.0.1-0.20220721030215-126854af5e6d // indirect
	github.com/tidwall/btree v1.6.0 // indirect
	go.uber.org/multierr v1.11.0 // indirect
<<<<<<< HEAD
	golang.org/x/crypto v0.16.0 // indirect
	golang.org/x/net v0.19.0 // indirect
	golang.org/x/oauth2 v0.10.0 // indirect
	golang.org/x/sys v0.15.0 // indirect
	golang.org/x/term v0.15.0 // indirect
=======
	golang.org/x/crypto v0.21.0 // indirect
	golang.org/x/net v0.23.0 // indirect
	golang.org/x/oauth2 v0.8.0 // indirect
	golang.org/x/sys v0.18.0 // indirect
	golang.org/x/term v0.18.0 // indirect
>>>>>>> 20b4d27e
	golang.org/x/text v0.14.0 // indirect
	golang.org/x/time v0.3.0 // indirect
	gomodules.xyz/jsonpatch/v2 v2.2.0 // indirect
	google.golang.org/appengine v1.6.7 // indirect
	google.golang.org/genproto/googleapis/rpc v0.0.0-20230815205213-6bfd019c3878 // indirect
	google.golang.org/grpc v1.57.1 // indirect
	google.golang.org/protobuf v1.33.0 // indirect
	gopkg.in/ini.v1 v1.67.0 // indirect
	gopkg.in/yaml.v2 v2.4.0 // indirect
	gopkg.in/yaml.v3 v3.0.1 // indirect
	k8s.io/apiextensions-apiserver v0.25.0 // indirect
	k8s.io/component-base v0.25.0 // indirect
	k8s.io/klog/v2 v2.110.1 // indirect
	k8s.io/kube-openapi v0.0.0-20231010175941-2dd684a91f00 // indirect
	k8s.io/utils v0.0.0-20230726121419-3b25d923346b // indirect
	sigs.k8s.io/json v0.0.0-20221116044647-bc3834ca7abd // indirect
	sigs.k8s.io/structured-merge-diff/v4 v4.4.1 // indirect
	sigs.k8s.io/yaml v1.3.0 // indirect
)<|MERGE_RESOLUTION|>--- conflicted
+++ resolved
@@ -105,19 +105,11 @@
 	github.com/syndtr/goleveldb v1.0.1-0.20220721030215-126854af5e6d // indirect
 	github.com/tidwall/btree v1.6.0 // indirect
 	go.uber.org/multierr v1.11.0 // indirect
-<<<<<<< HEAD
-	golang.org/x/crypto v0.16.0 // indirect
-	golang.org/x/net v0.19.0 // indirect
 	golang.org/x/oauth2 v0.10.0 // indirect
-	golang.org/x/sys v0.15.0 // indirect
-	golang.org/x/term v0.15.0 // indirect
-=======
 	golang.org/x/crypto v0.21.0 // indirect
 	golang.org/x/net v0.23.0 // indirect
-	golang.org/x/oauth2 v0.8.0 // indirect
 	golang.org/x/sys v0.18.0 // indirect
 	golang.org/x/term v0.18.0 // indirect
->>>>>>> 20b4d27e
 	golang.org/x/text v0.14.0 // indirect
 	golang.org/x/time v0.3.0 // indirect
 	gomodules.xyz/jsonpatch/v2 v2.2.0 // indirect
