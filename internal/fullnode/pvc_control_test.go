--- conflicted
+++ resolved
@@ -109,16 +109,6 @@
 		require.True(t, *mClient.LastCreateObject.OwnerReferences[0].Controller)
 	})
 
-<<<<<<< HEAD
-	t.Run("autoDataSource", func(t *testing.T) {
-		var (
-			mDiff = mockPVCDiffer{
-				StubCreates: buildPVCs(3),
-			}
-			mClient mockPVCClient
-			crd     = defaultCRD()
-			control = NewPVCControl(&mClient)
-=======
 	t.Run("create - autoDataSource", func(t *testing.T) {
 		pvcs := buildPVCs(5)
 		pvcs[0].Spec.DataSource = &corev1.TypedLocalObjectReference{Name: "existing1"}
@@ -128,27 +118,18 @@
 			mClient mockPVCClient
 			crd     = defaultCRD()
 			control = testPVCControl(&mClient)
->>>>>>> c92ce53a
 		)
 		crd.Namespace = namespace
 		crd.Spec.VolumeClaimTemplate.AutoDataSource = &cosmosv1.AutoDataSource{
 			VolumeSnapshotSelector: map[string]string{"label": "vol-snapshot"},
 		}
 		control.diffFactory = func(_, _ string, current, want []*corev1.PersistentVolumeClaim) pvcDiffer {
-<<<<<<< HEAD
-			return mDiff
-=======
 			return mockPVCDiffer{StubCreates: pvcs}
->>>>>>> c92ce53a
 		}
 		var volCallCount int
 		control.recentVolumeSnapshot = func(ctx context.Context, lister kube.Lister, namespace string, selector map[string]string) (*snapshotv1.VolumeSnapshot, error) {
 			require.NotNil(t, ctx)
-<<<<<<< HEAD
-			require.Equal(t, lister, mClient)
-=======
 			require.Equal(t, &mClient, lister)
->>>>>>> c92ce53a
 			require.Equal(t, "testpvc", namespace)
 			require.Equal(t, map[string]string{"label": "vol-snapshot"}, selector)
 			var stub snapshotv1.VolumeSnapshot
@@ -160,28 +141,17 @@
 		require.NoError(t, err)
 		require.True(t, requeue)
 
-<<<<<<< HEAD
-		require.Equal(t, 3, mClient.CreateCount)
-		require.Equal(t, 1, volCallCount)
-
-		got := mClient.LastCreateObject.Spec.DataSource
-		require.NotNil(t, got)
-=======
 		require.Equal(t, 1, volCallCount)
 		require.Equal(t, 5, len(mClient.CreatedObjects))
 
 		require.Equal(t, pvcs[0].Spec.DataSource, mClient.CreatedObjects[0].Spec.DataSource)
 		require.Equal(t, pvcs[1].Spec.DataSource, mClient.CreatedObjects[1].Spec.DataSource)
 
->>>>>>> c92ce53a
 		want := corev1.TypedLocalObjectReference{
 			APIGroup: ptr("snapshot.storage.k8s.io"),
 			Kind:     "VolumeSnapshot",
 			Name:     "found-snapshot",
 		}
-<<<<<<< HEAD
-		require.Equal(t, want, *got)
-=======
 		for _, pvc := range mClient.CreatedObjects[2:] {
 			ds := pvc.Spec.DataSource
 			require.NotNil(t, ds)
@@ -215,7 +185,6 @@
 		require.Equal(t, 1, volCallCount)
 
 		require.Nil(t, mClient.LastCreateObject.Spec.DataSource)
->>>>>>> c92ce53a
 	})
 
 	t.Run("updates", func(t *testing.T) {
